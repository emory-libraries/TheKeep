--- conflicted
+++ resolved
@@ -54,25 +54,10 @@
         'pid': '%s:*' % settings.FEDORA_PIDSPACE,
         # restrict to audio items by content model
         'content_model': AudioObject.AUDIO_CONTENT_MODEL,
-<<<<<<< HEAD
         # restrict to items that have an access copy available
         'has_access_copy': True,
-=======
->>>>>>> e8be7051
         # restrict to items that are allowed to be accessed
         'researcher_access': True,
-
-        # NB: we'd like to restrict to has_access_copy=True, but for
-        # metadata migrations we temporarily want to include some items
-        # whose access copies are inferred to exist externally instead of
-        # explicitly ingested. as a result, we have to skip this restriction
-        # for now, which has the negative side effect of including
-        # keep-native (i.e., non-migrated) items whose access copies are not
-        # (yet?) available. those items shouldn't be in the feed (since
-        # they're not yet properly available) and so we should add this
-        # restriction back in as soon as we no longer have inferred external
-        # datastreams.
-#        'has_access_copy': True,
         }
     
     # sort by date created (newest items at the end of the feed)
@@ -99,20 +84,7 @@
     #  owner, itunes subtitle, author, summary; itunes owner, image, category
 
     def get_object(self, request, page):
-        self._update_collection_data()
         return page
-
-    def _update_collection_data(self):
-        # each time someone requests a feed, update the cached collection
-        # data. self is persistent across requests here. i'm pretty sure
-        # that mod_wsgi/django doesn't share it across threads, but even if
-        # it did, it would be ok for threads to stomp on eachother so long
-        # as this method caches only global, shared collection data.
-        solr = sunburnt.SolrInterface(settings.SOLR_SERVER_URL)
-        solrquery = solr.query(pid='%s:*' % (settings.FEDORA_PIDSPACE,),
-                               content_model=CollectionObject.COLLECTION_CONTENT_MODEL)
-        collections = dict((item['pid'], item) for item in solrquery.execute())
-        self._collection_data = collections
 
     def link(self, page):
         return reverse('audio:podcast-feed', args=[page])
@@ -186,46 +158,12 @@
 
     def item_enclosure_url(self, item):
         # link to audio file - many clients require this to be an absolute url
-<<<<<<< HEAD
         ext = 'mp3' 	# assume mp3; only migrated content should be m4a
         if 'access_copy_mimetype' in item and  \
                item['access_copy_mimetype'] == 'audio/mp4':
             ext = 'm4a'
         return absolutize_url(reverse('audio:download-compressed-audio',
                                       args=[item['pid'], ext]))
-=======
-        if item.get('has_access_copy', False):
-            return absolutize_url(reverse('audio:download-compressed-audio', args=[item['pid']]))
-        
-        # remainder supports old dm file locations (for metadata migrations only)
-        collection_pid = item.get('collection_id', '')
-        if collection_pid.startswith('info:fedora/'): # it does. strip it.
-            collection_pid = collection_pid[len('info:fedora/'):]
-        collection = self._collection_data.get(collection_pid, None)
-        archive_pid = item.get('archive_id', '')
-        if archive_pid.startswith('info:fedora/'): # it does. strip it.
-            archive_pid = archive_pid[len('info:fedora/'):]
-
-        if 'dm1_id' in item and collection_pid and collection and archive_pid:
-            marbl_pid = getattr(settings, 'PID_ALIASES', {}).get('marbl', None)
-            if archive_pid == marbl_pid:
-                if collection['source_id'] == 0:
-                     collection_path = 'spec_col/Danowski/'
-                else:
-                    collection_path = 'spec_col/MSS%d/' % (collection['source_id'],)
-            else:
-                collection_path = 'univ_arch/SER%d/' % (collection['source_id'],)
-
-            # some items have two dm1_id's: the "old" one and the "new" one.
-            # the old ones are always longer than the new ones, and we
-            # always want to use them when present, so sort by descending
-            # length and use the first (longest=="old")
-            ids = sorted(item['dm1_id'], cmp=lambda a,b: cmp(len(b), len(a)))
-
-            old_dm_root = getattr(settings, 'OLD_DM_MEDIA_ROOT', '')
-            return '%s%saudio/%s.m4a' % (old_dm_root, collection_path,
-                                         ids[0])
->>>>>>> e8be7051
 
     def item_link(self, item):
         return reverse('audio:view', args=[item['pid']])
@@ -237,10 +175,6 @@
     def item_enclosure_mime_type(self, item):
         if 'access_copy_mimetype' in item:
             return item['access_copy_mimetype']
-
-        # metadata migrations:
-        if 'dm1_id' in item:
-            return 'audio/mp4'
 
     def item_extra_kwargs(self, item):
         # add any additional data that should be mapped to itunes fields
