--- conflicted
+++ resolved
@@ -83,21 +83,16 @@
     # could also set the following feed-level attributes:
     #  owner, itunes subtitle, author, summary; itunes owner, image, category
 
-<<<<<<< HEAD
-    def get_object(self, request, page):
-        return page
-
-=======
     def __init__(self, *args, **kwargs):
         self._collection_data = {}
         super(PodcastFeed, self).__init__(*args, **kwargs)
 
     def get_object(self, request, page):
-        # each time someone requests a feed, update the cached collection
-        # data. self is persistent across requests here. i'm pretty sure
-        # that mod_wsgi/django doesn't share it across threads, but even if
-        # it did, it would be ok for threads to stomp on eachother so long
-        # as this method caches only global, shared collection data.
+         # each time someone requests a feed, update the cached collection
+         # data. self is persistent across requests here. i'm pretty sure
+         # that mod_wsgi/django doesn't share it across threads, but even if
+         # it did, it would be ok for threads to stomp on eachother so long
+         # as this method caches only global, shared collection data.
         self._collection_data = self._get_collection_data()
         return page
 
@@ -109,7 +104,6 @@
         collections = solrquery.paginate(rows=collection_count).execute()
         return dict(('info:fedora/' + item['pid'], item) for item in collections)
 
->>>>>>> f9b559cf
     def link(self, page):
         return reverse('audio:podcast-feed', args=[page])
 
@@ -185,46 +179,12 @@
 
     def item_enclosure_url(self, item):
         # link to audio file - many clients require this to be an absolute url
-<<<<<<< HEAD
         ext = 'mp3' 	# assume mp3; only migrated content should be m4a
         if 'access_copy_mimetype' in item and  \
                item['access_copy_mimetype'] == 'audio/mp4':
             ext = 'm4a'
         return absolutize_url(reverse('audio:download-compressed-audio',
                                       args=[item['pid'], ext]))
-=======
-        if item.get('has_access_copy', False):
-            return absolutize_url(reverse('audio:download-compressed-audio', args=[item['pid']]))
-        
-        # remainder supports old dm file locations (for metadata migrations only)
-        collection_pid = item.get('collection_id', '')
-        if collection_pid.startswith('info:fedora/'): # it does. strip it.
-            collection_pid = collection_pid[len('info:fedora/'):]
-        collection = self._collection_data.get(collection_pid, None)
-        archive_pid = collection.get('archive_id', '') if collection else ''
-        if archive_pid.startswith('info:fedora/'): # it does. strip it.
-            archive_pid = archive_pid[len('info:fedora/'):]
-
-        if 'dm1_id' in item and collection_pid and collection and archive_pid:
-            marbl_pid = getattr(settings, 'PID_ALIASES', {}).get('marbl', None)
-            if archive_pid == marbl_pid:
-                if collection['source_id'] == 0:
-                     collection_path = 'spec_col/Danowski/'
-                else:
-                    collection_path = 'spec_col/MSS%d/' % (collection['source_id'],)
-            else:
-                collection_path = 'univ_arch/SER%d/' % (collection['source_id'],)
-
-            # some items have two dm1_id's: the "old" one and the "new" one.
-            # the old ones are always longer than the new ones, and we
-            # always want to use them when present, so sort by descending
-            # length and use the first (longest=="old")
-            ids = sorted(item['dm1_id'], cmp=lambda a,b: cmp(len(b), len(a)))
-
-            old_dm_root = getattr(settings, 'OLD_DM_MEDIA_ROOT', '')
-            return '%s%saudio/%s.m4a' % (old_dm_root, collection_path,
-                                         ids[0])
->>>>>>> f9b559cf
 
     def item_link(self, item):
         return reverse('audio:view', args=[item['pid']])
