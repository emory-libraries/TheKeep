from datetime import date, timedelta
import json
import logging
import magic
import os
from sunburnt import sunburnt
import tempfile
import time
import traceback

from django.conf import settings
from django.contrib import messages
from django.contrib.auth.decorators import permission_required
from django.core.paginator import Paginator, EmptyPage, InvalidPage
from django.core.urlresolvers import reverse
from django.http import HttpResponse, Http404, HttpResponseForbidden, \
    HttpResponseBadRequest, HttpResponseServerError
from django.shortcuts import render_to_response
from django.template import RequestContext
from django.utils.safestring import mark_safe
from django.views.decorators.csrf import csrf_exempt


from eulcommon.djangoextras.auth.decorators import permission_required_with_ajax
from eulcommon.djangoextras.http import HttpResponseSeeOtherRedirect, HttpResponseUnsupportedMediaType
from eullocal.django.taskresult.models import TaskResult
from eulfedora.views import raw_datastream
from eulfedora.util import RequestFailed, PermissionDenied
from eulfedora.models import DigitalObjectSaveFailure

from keep.audio import forms as audioforms
from keep.audio.models import AudioObject
from keep.audio.feeds import feed_items
from keep.audio.tasks import convert_wav_to_mp3
from keep.collection.models import CollectionObject 
from keep.common.fedora import Repository
from keep.common.models import Rights
from keep.common.utils import md5sum, PaginatedSolrSearch

logger = logging.getLogger(__name__)

allowed_audio_types = ['audio/x-wav', 'audio/wav']

@permission_required("common.marbl_allowed") # sets ?next=/audio/ but does not return back here
def index(request):
    # pass dates in to the view to link to searches for recently uploaded files
    today = date.today()
    yesterday = today - timedelta(days=1)
    return render_to_response('audio/index.html', {
        'today': today, 'yesterday' : yesterday,
        }, context_instance=RequestContext(request))

@permission_required_with_ajax('common.marbl_allowed')
@csrf_exempt
def upload(request):
    '''Upload file(s) and create new fedora :class:`~keep.audio.models.AudioObject` (s).
    Only accepts audio/x-wav currently.
    
    There are two distinct ways to upload file. The first case is
    kicked off when "fileManualUpload" exists in the posted form. If
    it does, then this was not a HTML5 browser, and the file upload
    occurs as is usual for a single file upload.

    In the other approach, the file was uploaded via a HTML5 ajax
    upload already. In this case, we are reading in various hidden
    generated form fields that indicate what was uploaded from the
    javascript code.
    '''

    ctx_dict = {}

    if request.method == 'POST':
        content_type = request.META.get('CONTENT_TYPE', 'application/octet-stream')        
        media_type, sep, options = content_type.partition(';')
        # content type is technically case-insensitive; lower-case before comparing
        media_type = media_type.strip().lower()

        # if form has been posted, process & ingest files
        if media_type  == 'multipart/form-data':

            # place-holder for files to be ingested, either from single-file upload
            # or batch upload; should be added to the dictionary as filepath: initial label
            files_to_ingest = {}

            # check for a single file upload
            form = audioforms.UploadForm(request.POST, request.FILES)
            # file is the only required field here, so if valid, process single file
            if form.is_valid():
                uploaded_file = request.FILES['audio']
                # initial label now optional on single-file upload form
                initial_label = form.cleaned_data['label']
                # if not specified, use filename
                if not initial_label:
                    initial_label = uploaded_file.name

                files_to_ingest[uploaded_file.temporary_file_path()] = initial_label

            # check for any batch-upload files
            if request.POST.has_key('fileUploads'):                
                uploaded_files = request.POST.getlist('fileUploads')
                filenames = request.POST.getlist('originalFileNames')

                if len(uploaded_files) != len(filenames):
                    # this shouldn't happen unless the javascript uploader does something weird
                    messages.error(request,
                        'Could not correlate uploaded files with original filenames (invalid form data)')
                else:
                    for index in range(len(uploaded_files)):
                        # calculate full path to upload file and add to files to be processed
                        filepath = os.path.join(settings.INGEST_STAGING_TEMP_DIR,
                                                    uploaded_files[index])
                        files_to_ingest[filepath] = filenames[index]

            results = []
            # results will be a list of dictionary to report per-file ingest success/failure
            # NOTE: using this structure for easy of display in django templates (e.g., regroup)
            
            # process all files submitted for ingest (single or batch mode)
            if files_to_ingest:            
                m = magic.Magic(mime=True)
                for filename, label in files_to_ingest.iteritems():
                    try:
                        file_info = {'label': label}
                        
                        # check if file is an allowed type
                        
                        # NOTE: for single-file upload, browser-set type is
                        # available as UploadedFile.content_type - but since
                        # browser mimetypes are unreliable, calculate anyway
                        try:
                            type = m.from_file(filename)
                        except IOError:
                            raise Exception('Uploaded file is no longer available for ingest; please try again.')
                        type, separator, options = type.partition(';')
                        if type not in allowed_audio_types:
                            # store error for display on detailed result page
                            file_info.update({'success': False,
                                    'message': '''File type '%s' is not allowed''' % type})
                            # if not an allowed type, no further processing
                            continue     

                        # if there is an MD5 file (i.e., file was uploaded via ajax),
                        # use the contents of that file as checksum
                        if os.path.exists(filename + '.md5'):
                             with open(filename + '.md5') as md5file:
                                 md5 = md5file.read()
                        # otherwise, calculate the MD5 (single-file upload)
                        else:
                            md5 = md5sum(filename)
                        # initialize a new audio object from the file
                        obj = AudioObject.init_from_file(filename,
                                    initial_label=label, request=request,                                    
                                    checksum=md5)
                        # NOTE: by sending a log message, we force Fedora to store an
                        # audit trail entry for object creation, which doesn't happen otherwise
                        obj.save('ingesting audio')
                        file_info.update({'success': True, 'pid': obj.pid})
                        # Start asynchronous task to convert audio for access
                        result = convert_wav_to_mp3.delay(obj.pid, use_wav=filename,
                            remove_wav=True)    # remove after, since ingest is done
                        # create a task result object to track conversion status
                        task = TaskResult(label='Generate MP3', object_id=obj.pid,
                            url=obj.get_absolute_url(), task_id=result.task_id)
                        task.save()

                        # NOTE: could remove MD5 file (if any) here, but MD5 files
                        # should be small and will get cleaned up by the cron script

                    except Exception as e:
                        logger.error('Error ingesting %s: %s' % (filename, e))
                        logger.debug("Error details:\n" + traceback.format_exc())
                        file_info['success'] = False
                        
                        # check for Fedora-specific errors
                        if isinstance(e, RequestFailed):
                            if 'Checksum Mismatch' in e.detail:
                                file_info['message'] = 'Ingest failed due to a checksum mismatch - ' + \
                                    'file may have been corrupted or incompletely uploaded to Fedora'
                            else:
                                file_info['message'] = 'Fedora error: ' + unicode(e)

                        # non-fedora error
                        else:
                            file_info['message'] = 'Ingest failed: ' + unicode(e)
                    
                    finally:
                        # no matter what happened, store results for reporting to user
                        results.append(file_info)

            # add per-file ingest result status to template context
            ctx_dict['ingest_results'] = results
            # after processing files, fall through to display upload template

        else:
            # POST but not form data - handle ajax file upload
            return ajax_file_upload(request)
            
    # on GET or non-ajax POST, display the upload form
    ctx_dict['form'] = audioforms.UploadForm()
    # convert list of allowed types for passing to javascript
    ctx_dict['js_allowed_types'] = mark_safe(json.dumps(allowed_audio_types))

    return render_to_response('audio/upload.html', ctx_dict,
                                  context_instance=RequestContext(request))
    # NOTE: previously, this view set the response status code to the
    # Fedora error status code if there was one.  Since this view now processes
    # multiple files for ingest, simply returning 200 if processing ends normally.

@permission_required_with_ajax('common.marbl_allowed')
@csrf_exempt
def ajax_file_upload(request):
    """Process a file uploaded via AJAX and store it in a temporary staging 
    directory for subsequent ingest into the repository.  The request must
    include the following headers:

         * Content-Disposition: filename="original_name.wav"          
         * Content-MD5: MD5 checksum of the file calculated before upload

    If the file is successfully uploaded and passes checks on file type
    (must be in a configured list of allowed types) and MD5 checksum (the
    checksum calculated for the uploaded file must match the checksum passed in
    the request), then the file will be stored in the ingest staging directory
    and a staging file identifier will be returned in the body of the response.

    To avoid calculating MD5 checksums multiple times, the MD5 for the file
    will also be stored in the ingest staging directory, in a file named the same
    as the staging temporary filename with '.md5' added.

    Note that while the Content-Disposition header is technically intended for use
    in HTTP responses, we're using it here in HTTP requests because it is a
    good fit for our purpose.
    """
    # NOTE: size and type request headers unused?

    #Setup the directory for the file upload.
    staging_dir = settings.INGEST_STAGING_TEMP_DIR
    # FIXME: this should happen only *once* somewhere... where?
    if not os.path.exists(staging_dir):
        os.makedirs(staging_dir)

    try:
        content_disposition = request.META['HTTP_CONTENT_DISPOSITION']
    except KeyError:
        return HttpResponseBadRequest('Content-Disposition header is required',
                content_type='text/plain')
    if 'filename=' not in content_disposition:
        return HttpResponseBadRequest('Content-Disposition header must include filename',
                content_type='text/plain')

    # content disposition could be something like 'attachment; filename="foo"
    if ';' in content_disposition:
        dispo = content_disposition.split(';')
        for d in dispo:
            if d.strip().startswith('filename='):
                filename = d.strip()[len('filename='):].strip('"')
    else:
        filename = content_disposition[len('filename='):].strip('"')

    try:
        client_md5 = request.META['HTTP_CONTENT_MD5']
    except KeyError:
        return HttpResponseBadRequest('Content-MD5 header is required',
                    content_type='text/plain')

    file_base, file_extension = os.path.splitext(filename)

    # create a temporary file based on the name of the original file
    with tempfile.NamedTemporaryFile(mode='wb+', suffix=file_extension,
                   prefix='%s_' % file_base, dir=staging_dir, delete=False) as upload:
        try:
            content_length = long(request.environ['CONTENT_LENGTH'])
        except:
            content_length = None

        # request.raw_post_data would force us to read the entire file
        # contents into memory before writing it, which could be problematic
        # if the file is large. reading instead straight from wsgi.input
        # allows us to handle it a chunk at a time
        _dump_post_data(request.environ['wsgi.input'], upload, content_length)
        upload_file = upload.name
        
    ingest_file = os.path.basename(upload_file)
    logger.debug('wrote ' + ingest_file)
    
    try:
        # ignoring request mimetype since it is unreliable
        m = magic.Magic(mime=True)
        type = m.from_file(upload_file)
        type, separator, options = type.partition(';')
        if type not in allowed_audio_types:
            os.remove(upload_file)
            # send response with status 415 Unsupported Media Type
            return HttpResponseUnsupportedMediaType('File type %s is not allowed' % type,
                        content_type='text/plain')
    except Exception as e:
        logger.debug(e)
        
    # Calculate an MD5 for the uploaded file and compare with the client-calculated
    # MD5 to make sure that the entire file was uploaded correctly
    try:
        start = time.time()
        calculated_md5 = md5sum(upload_file)
        logger.debug('Calculated MD5 checksum for %s: %s (took %f secs)' %
                    (filename, calculated_md5, time.time() - start))
        if calculated_md5 != client_md5:
            logger.debug('calculated md5 %s did not match request MD5 %s' % \
                        (calculated_md5, client_md5))
            return HttpResponseBadRequest('Checksum mismatch; uploaded data may be incomplete or corrupted',
                    content_type='text/plain')
        
        # if the MD5 check passes, store the MD5 so we don't have to calculate it again 
        with open(os.path.join(staging_dir, ingest_file + '.md5'), 'w') as md5file:
            md5file.write(calculated_md5)

    except Exception as e:
        logger.error(e)
        logger.debug("Error details:\n" + traceback.format_exc())

    # success: return the name of the staging file to be used for ingest
    return HttpResponse(ingest_file, content_type='text/plain')

_DUMP_BLOCK_SIZE = 16 * 1024 # mostly arbitrary. this size seems nice.
def _dump_post_data(inf, outf, size=None):
    '''Copy data from `inf` to `outf` in chunks. If the caller happens to
    know the `size` in advance, read only that many bytes.
    '''
    while True:
        # if we know the size and it's less than a block, then only read
        # that much. if we don't know, or if it's bigger than a block, then
        # read a whole block.
        read_length = _DUMP_BLOCK_SIZE
        if size is not None and size < read_length:
            read_length = size

        # copy a single block of data.
        block = inf.read(read_length)
        if not block: # EOF from client. that's all she wrote.
            break
        outf.write(block)

        # if we have a content_length, then mark off the bits we copied.
        # if we've read it all, then we're done.
        if size:
            size -= len(block)
        if size == 0:
            break

<<<<<<< HEAD
@permission_required("common.marbl_allowed")
=======

@permission_required('is_staff')
def search(request):
    '''Search for  :class:`~keep.audio.models.AudioObject` by pid,
    title, description, collection, date, or rights.'''
    response_code = None
    form = audioforms.ItemSearch(request.GET, prefix='audio')
    ctx_dict = {'search': form}
    if form.is_valid():
        solr = sunburnt.SolrInterface(settings.SOLR_SERVER_URL)
        search_opts = {
            # restrict to objects in the configured pidspace
            'pid': '%s:*' % settings.FEDORA_PIDSPACE,
            # restrict to audio items by content model
            'content_model': AudioObject.AUDIO_CONTENT_MODEL,
        }

        # translate non-blank fields from the form to search terms
        for field, val in form.cleaned_data.iteritems():
            if not val:
                # skip blank fields
                continue

            extra_solr_cleaned = val.lstrip('*?')
            if val != extra_solr_cleaned:
                if not extra_solr_cleaned:
                    messages.info(request, 'Ignoring search term "%s": Text fields can\'t start with wildcards.' % (val,))
                    form.cleaned_data[field] = ''
                    continue

                messages.info(request, 'Searching for "%s" instead of "%s": Text fields can\'t start with wildcards.' %
                              (extra_solr_cleaned, val))
                val = extra_solr_cleaned
                form.cleaned_data[field] = val

            # handle fields that need special logic
            if field == 'pid':
                # pid search field can now be object pid OR dm id
                # if the search string is purely numeric, it must be a dm1 id
                if val.isnumeric():
                    search_opts['dm1_id'] = val
                    # otherwise, search on fedora object pid
                else:
                    search_opts['pid'] = val
                    # add a wildcard if the search pid is the initial value
                    if val == form.fields['pid'].initial:
                        search_opts['pid'] += '*'

            elif field == 'collection':
                search_opts['collection_id'] = val

            # all other fields: solr search field = form field 
            else:
                search_opts[field] = val

        # collect non-empty, non-default search terms to display to user on results page
        search_info = {}
        for field, val in form.cleaned_data.iteritems():
            key = form.fields[field].label  # use form display label when available
            if key is None:     # if field label is not set, use field name as a fall-back
                key = field 
            if val:     # if search value is not empty, selectively add it
                # for collections, get collection object info
                if field == 'collection':
                    search_info[key] = CollectionObject.find_by_pid(val)                    
                elif field == 'access_code':         # for rights, numeric code + abbreviation
                    search_info[key] = '%s - %s' % (val, Rights.access_terms_dict[val].abbreviation)
                elif val != form.fields[field].initial:     # ignore default values
                    search_info[key] = val
        ctx_dict['search_info'] = search_info

        logger.debug('solr search opts: ' + repr(search_opts))
        # for now, sort by most recently created
        solrquery = solr.query(**search_opts).sort_by('-created')
        # wrap the solr query in a PaginatedSolrSearch object
        # that knows how to translate between django paginator & sunburnt
        pagedsolr = PaginatedSolrSearch(solrquery)
        paginator = Paginator(pagedsolr, 30)
        
        try:
            page = int(request.GET.get('page', '1'))
        except ValueError:
            page = 1
        try:
            results = paginator.page(page)
        except (EmptyPage, InvalidPage):
            results = paginator.page(paginator.num_pages)
        
        ctx_dict.update({
            'results': results.object_list,
            'page': results,
            # pass search term query opts to view for pagination links
            'search_opts': request.GET.urlencode()
        })


    return render_to_response('audio/search.html', ctx_dict,
        context_instance=RequestContext(request))

@permission_required('is_staff')
>>>>>>> f9b559cf
def view(request, pid):
    '''View a single :class:`~keep.audio.models.AudioObject`.
    Not yet implemented; for now, redirects to :meth:`edit` view.
    '''
    # this view isn't implemented yet, but we want to be able to use the
    # uri. so if someone requests the uri, send them straight to the edit
    # page for now.
    return HttpResponseSeeOtherRedirect(reverse('audio:edit',
                kwargs={'pid': pid}))

@permission_required("common.marbl_allowed")
def view_datastream(request, pid, dsid):
    'Access raw object datastreams (MODS, RELS-EXT, DC, DigitalTech, SourceTech, JHOVE)'
    # initialize local repo with logged-in user credentials & call generic view
    return raw_datastream(request, pid, dsid, type=AudioObject, repo=Repository(request=request))

@permission_required("common.marbl_allowed")
def edit(request, pid):
    '''Edit the metadata for a single :class:`~keep.audio.models.AudioObject`.'''
    repo = Repository(request=request)
    obj = repo.get_object(pid, type=AudioObject)
    try:
        # if this is not actually an AudioObject, then 404 (object is not available at this url)
        if not obj.has_requisite_content_models:
            raise Http404
        
        if request.method == 'POST':
            # if data has been submitted, initialize form with request data and object mods
            form = audioforms.AudioObjectEditForm(request.POST, instance=obj)
            if form.is_valid():     # includes schema validation
                # update foxml object with data from the form
                form.update_instance()      # instance is reference to mods object
                obj.save('update metadata')
                messages.success(request, 'Successfully updated <a href="%s">%s</a>' % \
                        (reverse('audio:edit', args=[pid]), pid))
                # save & continue functionality - same as collection edit
                if '_save_continue' not in request.POST:
                    return HttpResponseSeeOtherRedirect(reverse('audio:index'))
                # otherwise - fall through to display edit form again

            # form was posted but not valid
            else:
                # if we attempted to save and failed, add a message since the error
                # may not be obvious or visible in the first screenful of the form
                messages.error(request,
                    '''Your changes were not saved due to a validation error.
                    Please correct any required or invalid fields indicated below and save again.''')

        else:
            # GET - display the form for editing, pre-populated with content from the object
            form = audioforms.AudioObjectEditForm(instance=obj)

        return render_to_response('audio/edit.html', {'obj' : obj, 'form': form },
            context_instance=RequestContext(request))

    except PermissionDenied:
        # Fedora may return a PermissionDenied error when accessing a datastream
        # where the datastream does not exist, object does not exist, or user
        # does not have permission to access the datastream

        # check that the object exists - if not, 404        
        if not obj.exists:
            raise Http404
        # for now, assuming that if object exists and has correct content models,
        # it will have all the datastreams required for this view

        return HttpResponseForbidden('Permission Denied to access %s' % pid,
                                     mimetype='text/plain')

    except RequestFailed as rf:
        # if fedora actually returned a 404, propagate it
        if rf.code == 404:
            raise Http404
        
        msg = 'There was an error contacting the digital repository. ' + \
              'This prevented us from accessing audio data. If this ' + \
              'problem persists, please alert the repository ' + \
              'administrator.'
        return HttpResponse(msg, mimetype='text/plain', status=500)
        

# download audio must be accessed by iTunes kiosk - should be IP restricted at apache level
# cannot be restricted to staff only here
def download_audio(request, pid, type, extension=None):
    '''Serve out an audio datastream for the fedora object specified by pid.
    Can be used to download original (WAV) audio file or the access copy (MP3).
    
    :param pid: pid of the :class:`~keep.audio.models.AudioObject` instance
        from which the audio datastream should be returned
    :param type: which audio datastream to return - should be one of 'original'
        or 'access'
    :param extension: optional filename extension for access copy to
        distinguish between different types of access copies (currently MP3 or M4A)

    The :class:`django.http.HttpResponse` returned will have a Content-Disposition
    set to prompt the user to download the file with a filename based on the
    object noid and an appropriate file extension for the type of audio requested.
    '''
    repo = Repository(request=request)
    # retrieve the object so we can use it to set the download filename
    obj = repo.get_object(pid, type=AudioObject)
    # determine which datastream is requsted & set datastream id & file extension
    if type == 'original':
        dsid = AudioObject.audio.id
        file_ext = 'wav'
    elif type == 'access':
        dsid = AudioObject.compressed_audio.id
        # make sure the requested file extension matches the datastream
        if (obj.compressed_audio.mimetype == 'audio/mp4' and \
           extension != 'm4a') or \
           (obj.compressed_audio.mimetype == 'audio/mpeg' and \
           extension != 'mp3'):
            raise Http404
        file_ext = extension
    else:
        # any other type is not supported
        raise Http404
    extra_headers = {
        'Content-Disposition': "attachment; filename=%s.%s" % (obj.noid, file_ext)
    }
    # use generic raw datastream view from eulfedora
    return raw_datastream(request, pid, dsid, type=AudioObject,
            repo=repo, headers=extra_headers)
    # errors accessing Fedora will fall through to default 500 error handling

@permission_required("common.marbl_allowed")
def feed_list(request):
    '''List and link to all current iTunes podcast feeds based on the
    number of objects currently available for inclusion in the feeds.'''
    paginated_objects = Paginator(PaginatedSolrSearch(feed_items()),
                                  settings.MAX_ITEMS_PER_PODCAST_FEED)
    return render_to_response('audio/feed_list.html', {
                'per_page': settings.MAX_ITEMS_PER_PODCAST_FEED,
                'pages': paginated_objects.page_range,
                }, context_instance=RequestContext(request))<|MERGE_RESOLUTION|>--- conflicted
+++ resolved
@@ -345,110 +345,7 @@
         if size == 0:
             break
 
-<<<<<<< HEAD
 @permission_required("common.marbl_allowed")
-=======
-
-@permission_required('is_staff')
-def search(request):
-    '''Search for  :class:`~keep.audio.models.AudioObject` by pid,
-    title, description, collection, date, or rights.'''
-    response_code = None
-    form = audioforms.ItemSearch(request.GET, prefix='audio')
-    ctx_dict = {'search': form}
-    if form.is_valid():
-        solr = sunburnt.SolrInterface(settings.SOLR_SERVER_URL)
-        search_opts = {
-            # restrict to objects in the configured pidspace
-            'pid': '%s:*' % settings.FEDORA_PIDSPACE,
-            # restrict to audio items by content model
-            'content_model': AudioObject.AUDIO_CONTENT_MODEL,
-        }
-
-        # translate non-blank fields from the form to search terms
-        for field, val in form.cleaned_data.iteritems():
-            if not val:
-                # skip blank fields
-                continue
-
-            extra_solr_cleaned = val.lstrip('*?')
-            if val != extra_solr_cleaned:
-                if not extra_solr_cleaned:
-                    messages.info(request, 'Ignoring search term "%s": Text fields can\'t start with wildcards.' % (val,))
-                    form.cleaned_data[field] = ''
-                    continue
-
-                messages.info(request, 'Searching for "%s" instead of "%s": Text fields can\'t start with wildcards.' %
-                              (extra_solr_cleaned, val))
-                val = extra_solr_cleaned
-                form.cleaned_data[field] = val
-
-            # handle fields that need special logic
-            if field == 'pid':
-                # pid search field can now be object pid OR dm id
-                # if the search string is purely numeric, it must be a dm1 id
-                if val.isnumeric():
-                    search_opts['dm1_id'] = val
-                    # otherwise, search on fedora object pid
-                else:
-                    search_opts['pid'] = val
-                    # add a wildcard if the search pid is the initial value
-                    if val == form.fields['pid'].initial:
-                        search_opts['pid'] += '*'
-
-            elif field == 'collection':
-                search_opts['collection_id'] = val
-
-            # all other fields: solr search field = form field 
-            else:
-                search_opts[field] = val
-
-        # collect non-empty, non-default search terms to display to user on results page
-        search_info = {}
-        for field, val in form.cleaned_data.iteritems():
-            key = form.fields[field].label  # use form display label when available
-            if key is None:     # if field label is not set, use field name as a fall-back
-                key = field 
-            if val:     # if search value is not empty, selectively add it
-                # for collections, get collection object info
-                if field == 'collection':
-                    search_info[key] = CollectionObject.find_by_pid(val)                    
-                elif field == 'access_code':         # for rights, numeric code + abbreviation
-                    search_info[key] = '%s - %s' % (val, Rights.access_terms_dict[val].abbreviation)
-                elif val != form.fields[field].initial:     # ignore default values
-                    search_info[key] = val
-        ctx_dict['search_info'] = search_info
-
-        logger.debug('solr search opts: ' + repr(search_opts))
-        # for now, sort by most recently created
-        solrquery = solr.query(**search_opts).sort_by('-created')
-        # wrap the solr query in a PaginatedSolrSearch object
-        # that knows how to translate between django paginator & sunburnt
-        pagedsolr = PaginatedSolrSearch(solrquery)
-        paginator = Paginator(pagedsolr, 30)
-        
-        try:
-            page = int(request.GET.get('page', '1'))
-        except ValueError:
-            page = 1
-        try:
-            results = paginator.page(page)
-        except (EmptyPage, InvalidPage):
-            results = paginator.page(paginator.num_pages)
-        
-        ctx_dict.update({
-            'results': results.object_list,
-            'page': results,
-            # pass search term query opts to view for pagination links
-            'search_opts': request.GET.urlencode()
-        })
-
-
-    return render_to_response('audio/search.html', ctx_dict,
-        context_instance=RequestContext(request))
-
-@permission_required('is_staff')
->>>>>>> f9b559cf
 def view(request, pid):
     '''View a single :class:`~keep.audio.models.AudioObject`.
     Not yet implemented; for now, redirects to :meth:`edit` view.
