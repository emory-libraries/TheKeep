import os
import wave
import logging
import mutagen
import math
import tempfile

from django.conf import settings
from django.core.urlresolvers import reverse
from django.db import models

from eulxml import xmlmap
from eulxml.xmlmap import mods
from eullocal.django.taskresult.models import TaskResult
from eulfedora.models import FileDatastream, XmlDatastream, Relation
from eulfedora.rdfns import relsext
from eulfedora.util import RequestFailed
from eulcm.xmlmap.boda import Rights


from keep.collection.models import CollectionObject
from keep.common.fedora import DigitalObject, Repository, LocalMODS
from keep.common.models import allow_researcher_access

logger = logging.getLogger(__name__)


##
## MODS
##

class AudioMods(LocalMODS):
    '''Customized MODS for :class:`AudioObject`, based on
    :class:`~keep.common.fedora.LocalMODS`.'''
    # possibly map identifier type uri as well ?
    general_note = xmlmap.NodeField('mods:note[@type="general"]',
          mods.TypedNote, required=False)
    ':class:`~eulxml.xmlmap.mods.TypedNote` with `type="general"`'
    part_note = xmlmap.NodeField('mods:note[@type="part number"]',
                                 mods.TypedNote)
    ':class:`~eulxml.xmlmap.mods.TypedNote` with `type="part number"`'

    dm1_id = xmlmap.StringField('mods:identifier[@type="dm1_id"]',
            required=False, verbose_name='Record ID/Filename')
    dm1_other_id = xmlmap.StringField('mods:identifier[@type="dm1_other"]',
            required=False, verbose_name='Other ID')


##
## Source technical metadata
##

class _BaseSourceTech(xmlmap.XmlObject):
    'Base class for Source Technical Metadata objects'
    ROOT_NS = 'http://pid.emory.edu/ns/2010/sourcetech'
    ROOT_NAMESPACES = {'st': ROOT_NS}


class SourceTechMeasure(_BaseSourceTech):
    ''':class:`~eulxml.xmlmap.XmlObject` for :class:`SourceTech` measurement
    information'''
    ROOT_NAME = 'measure'
    unit = xmlmap.StringField('@unit')
    'unit of measurement'
    aspect = xmlmap.StringField('@aspect')
    'aspect of measurement'
    value = xmlmap.StringField('text()')
    'value (actual measurement)'

    def is_empty(self):
        '''Returns False if no measurement value is set; returns True if any
        measurement value is set.  Attributes are ignored for determining whether
        or not the field should be considered empty, since aspect & unit
        are only meaningful in reference to an actual measurement value.'''
        return not self.node.text


class SourceTech(_BaseSourceTech):
    ':class:`~eulxml.xmlmap.XmlObject` for Source Technical Metadata.'
    ROOT_NAME = 'sourcetech'

    # option lists for controlled vocabulary source tech fields
    form_options = ('', 'audio cassette', 'open reel tape', 'LP', 'CD', 'sound file (WAV)',
        'sound file (MP3)', 'sound file (M4A)', 'sound file (AIFF)', 'microcassette',
        'DAT', '78', '45 RPM', 'acetate disc', 'aluminum disc', 'glass disc',
        'flexi disc', 'cardboard disc', 'phonograph cylinder', 'wire recording',
        'dictabelt', 'other')
    'controlled vocabulary for :class:`SourceTech.form`'
    housing_options = ('', 'jewel case', 'plastic container', 'paper sleeve',
        'cardboard sleeve', 'cardboard box', 'other', 'none')
    'controlled vocabulary for :class:`SourceTech.housing`'
    reel_sizes = ('3', '4', '5', '7', '10', '12', '14')  # also Other -> empty field
    'controlled vocabulary used to generate form options for :class:`SourceTech.reel_size`'
    reel_size_options = [(size, '%s"' % size) for size in reel_sizes]
    reel_size_options.append(('Other', 'Other'))
    reel_size_options.append(('Not Applicable', 'Not Applicable'))
    # add an empty value at the beginning of the list to force active selection
    reel_size_options.insert(0, ('', ''))
    sound_characteristic_options = ('', 'mono', 'stereo')
    'controlled vocabulary for :class:`SourceTech.sound_characteristics`'
    speed_options = (
        # delimited format is aspect, value, unit
        ('', ''),
        ('tape', (
            ('tape|15/16|inches/sec', '15/16 ips'),
            ('tape|1.2|cm/sec', '1.2 cm/s'),
            ('tape|2.4|cm/sec', '2.4 cm/s'),
            ('tape|1 7/8|inches/sec', '1 7/8 ips'),
            ('tape|3 3/4|inches/sec', '3 3/4 ips'),
            ('tape|7 1/2|inches/sec', '7 1/2 ips'),
            ('tape|15|inches/sec', '15 ips'),
            ('tape|30|inches/sec', '30 ips'),
            ('tape|other|other', 'Other'),
            )
         ),
        ('phono disc', (
            ('phono disc|16|rpm', '16 rpm'),
            ('phono disc|33 1/3|rpm', '33 1/3 rpm'),
            ('phono disc|45|rpm', '45 rpm'),
            ('phono disc|78|rpm', '78 rpm'),
            ('phono disc|other|other', 'Other'),
            )
        ),
        ('phono cylinder', (
            ('phono cylinder|90|rpm', '90 rpm'),
            ('phono cylinder|120|rpm', '120 rpm'),
            ('phono cylinder|160|rpm', '160 rpm'),
            ('phono cylinder|other|other', 'Other'),
            ),
        ),
        ('other', (
            ('other|other|other', 'Other'),
            ),
        ),
        ('na|Not applicable|na', 'Not Applicable'),
    )
    'controlled vocabulary for :class:`SourceTech.speed`, grouped by format'
    # NOTE: speed should be displayed as ips but saved to xml as inches/sec
    # speed options is formatted for grouped options in django select widget

    # planned schema location (schema not yet available)
    #XSD_SCHEMA = 'http://pid.emory.edu/ns/2010/sourcetech/v1/sourcetech-1.xsd'
    #xmlschema = xmlmap.loadSchema(XSD_SCHEMA)
    note = xmlmap.StringField('st:note[@type="general"]', required=False,
        verbose_name='General Note', help_text='General note about the physical item')
    'general note'
    note_list = xmlmap.StringListField('st:note[@type="general"]')
    related_files = xmlmap.StringField('st:note[@type="relatedFiles"]', required=False,
        help_text='IDs of other digitized files for the same item, separated by semicolons. Required for multi-part items.')
    'related files (string of IDs delimited by semicolons'
    related_files_list = xmlmap.StringListField('st:note[@type="relatedFiles"]')
        # NOTE: according to spec, related_files is required if multi-part--
        # - not tracking multi-part for Min Items (that I know of)
    conservation_history = xmlmap.StringField('st:note[@type="conservationHistory"]',
        required=False)
    'note about conservation history'
    conservation_history_list = xmlmap.StringListField('st:note[@type="conservationHistory"]')
    speed = xmlmap.NodeField('st:speed/st:measure[@type="speed"]',
        SourceTechMeasure)
    ':class:`SourceTechMeasure`'
    sublocation = xmlmap.StringField('st:sublocation', required=False,
        help_text='Storage location within the collection (e.g., box and folder)')
    'storage location within the collection'
    form = xmlmap.StringField('st:form[@type="sound"]', choices=form_options,
        required=False, help_text='The physical form or medium of the resource')
    'physical format - options controlled by :class:`SourceTech.form_options`'
    form_list = xmlmap.StringListField('st:form[@type="sound"]')
    sound_characteristics = xmlmap.StringField('st:soundChar',
        choices=sound_characteristic_options, required=False)
    'sound characteristics - options controlled by :class:`SourceTech.sound_characteristic_options`'
    stock = xmlmap.StringField('st:stock', verbose_name='Tape Brand/Stock',
       help_text='The brand or stock of the magnetic tape', required=False)
    'Stock or brand of source media'
    stock_list = xmlmap.StringListField('st:stock')
    housing = xmlmap.StringField('st:housing[@type="sound"]', choices=housing_options,
        required=False, help_text='Type of housing for the source item')
    'Type of housing - options controlled by :class:`SourceTech.housing_options`'
    reel_size = xmlmap.NodeField('st:reelSize/st:measure[@type="diameter"][@aspect="reel size"]',
            SourceTechMeasure, required=False)
    ':class:`SourceTechMeasure`'
    # tech_note is migrate/view only
    technical_note = xmlmap.StringListField('st:note[@type="technical"]', required=False)
    'note with type="technical"'


##
## Digital technical metadata
##

class _BaseDigitalTech(xmlmap.XmlObject):
    'Base class for Digital Technical Metadata objects'
    ROOT_NS = 'http://pid.emory.edu/ns/2010/digitaltech'
    ROOT_NAMESPACES = {'dt': ROOT_NS}


class TransferEngineer(_BaseDigitalTech):
    ''':class:`~eulxml.xmlmap.XmlObject` for :class:`DigitalTech` transfer engineer'''
    ROOT_NAME = 'transferEngineer'
    id = xmlmap.StringField('@id')
    'unique id to identify the transfer engineer'
    id_type = xmlmap.StringField('@idType')
    'type of id used'
    name = xmlmap.StringField('text()')
    'full display name for the transfer engineer'

    LDAP_ID_TYPE = 'ldap'
    DM_ID_TYPE = 'dm1'
    LOCAL_ID_TYPE = 'local'

    local_engineers = {
        'vendor1': 'Vendor',
        'other1': 'Other',
    }


class CodecCreator(_BaseDigitalTech):
    ''':class:`~eulxml.xmlmap.XmlObject` for :class:`DigitalTech` codec creator'''
    ROOT_NAME = 'codecCreator'
    configurations = {
        # current format is     id :  hardware, software, software version
        '1': (('Mac G4',), 'DigiDesign ProTools LE', '5.2'),
        '2': (('Mac G5',), 'DigiDesign ProTools LE', '6.7'),
        '3': (('Dell Optiplex 755', 'Apogee Rosetta 200'), 'Sound Forge', '9.0'),
        '4': (('Dell Optiplex 755',), 'iTunes', None),
        '5': (('Unknown',), 'Unknown',  None),
        '6': (('iMac', 'Benchmark ADC1'), 'Adobe Audition CS6', '5.0'),
        '7': (('iMac', 'Benchmark ADC1'), 'Sound Forge Pro', '1.0'),
<<<<<<< HEAD
=======
        '8': (('iMac',), 'iTunes', None),
>>>>>>> 751a534f
    }
    'controlled vocabulary for codec creator configurations'
    options = [(id, '%s, %s %s' % (', '.join(c[0]), c[1], c[2] if c[2] is not None else ''))
                    for id, c in configurations.iteritems()]
    options.insert(0, ('', ''))  # empty value at beginning of list (initial default)

    id = xmlmap.StringField('dt:codecCreatorID')
    'codec creator id - `dt:codecCreatorId`'
    hardware = xmlmap.StringField('dt:hardware')
    'hardware  - `dt:hardware` (first hardware only, even if there are multiple)'
    hardware_list = xmlmap.StringListField('dt:hardware')
    'list of all hardware'
    software = xmlmap.StringField('dt:software')
    'software  - `dt:software` (first software only, even if there are multiple)'
    software_version = xmlmap.StringField('dt:softwareVersion')
    'list of all software'


class DigitalTech(_BaseDigitalTech):
    ":class:`~eulxml.xmlmap.XmlObject` for Digital Technical Metadata."
    ROOT_NAME = 'digitaltech'
    date_captured = xmlmap.StringField('dt:dateCaptured[@encoding="w3cdtf"]',
        help_text='Date digital capture was made', required=True)
    'date digital capture was made (string)'
    codec_quality = xmlmap.StringField('dt:codecQuality', required=True,
        help_text='Whether the data compression method was lossless or lossy')
    'codec quality - lossless or lossy'
    duration = xmlmap.IntegerField('dt:duration/dt:measure[@type="time"][@unit="seconds"][@aspect="duration of playing time"]',
        help_text='Duration of audio playing time', required=True)
    'duration of the audio file'
    # FIXME/TODO: note and digitization purpose could be plural
    note = xmlmap.StringField('dt:note[@type="general"]', required=False,
        help_text='Additional information that may be helpful in describing the surrogate')
    'general note'
    note_list = xmlmap.StringListField('dt:note[@type="general"]')
    digitization_purpose = xmlmap.StringField('dt:note[@type="purpose of digitization"]',
        required=False,
        help_text='The reason why the digital surrogate was created (e.g., exhibit, patron request, preservation)')
    'reason the item was digitized'
    digitization_purpose_list = xmlmap.StringListField('dt:note[@type="purpose of digitization"]')
    transfer_engineer = xmlmap.NodeField('dt:transferEngineer', TransferEngineer,
        required=False, help_text='The person who performed the digitization or conversion that produced the file')
    ':class:`TransferEngineer` - person who digitized the item'
    codec_creator = xmlmap.NodeField('dt:codecCreator', CodecCreator,
        help_text='Hardware, software, and software version used to create the digital file')
    ':class:`CodecCreator` - hardware & software used to digitize the item'


##
## Fedora AudioObject
##

class AudioObject(DigitalObject):
    '''Fedora Audio Object.  Extends :class:`~eulfedora.models.DigitalObject`.'''
    AUDIO_CONTENT_MODEL = 'info:fedora/emory-control:EuterpeAudio-1.0'
    CONTENT_MODELS = [AUDIO_CONTENT_MODEL]
    NEW_OBJECT_VIEW = 'audio:view'

    mods = XmlDatastream("MODS", "MODS Metadata", AudioMods, defaults={
            'control_group': 'M',
            'format': mods.MODS_NAMESPACE,
            'versionable': True,
        })
    'MODS :class:`~eulfedora.models.XmlDatastream` with content as :class:`AudioMods`'

    audio = FileDatastream("AUDIO", "Audio datastream", defaults={
            'mimetype': 'audio/x-wav',
            'versionable': True,
        })
    'master audio :class:`~eulfedora.models.FileDatastream`'

    compressed_audio = FileDatastream("CompressedAudio", "Compressed audio datastream", defaults={
            'mimetype': 'audio/mpeg',
            'versionable': True,
        })
    'access copy of audio :class:`~eulfedora.models.FileDatastream`'

    digitaltech = XmlDatastream("DigitalTech", "Technical Metadata - Digital", DigitalTech,
        defaults={
            'control_group': 'M',
            'versionable': True,
        })
    '''digital technical metadata :class:`~eulfedora.models.XmlDatastream`
    with content as :class:`DigitalTech`'''

    sourcetech = XmlDatastream("SourceTech", "Technical Metadata - Source", SourceTech,
        defaults={
            'control_group': 'M',
            'versionable': True,
        })
    '''source technical metadata :class:`~eulfedora.models.XmlDatastream` with content as
    :class:`SourceTech`'''

    rights = XmlDatastream("Rights", "Usage rights and access control metadata", Rights,
        defaults={
            'control_group': 'M',
            'versionable': True,
        })
    '''access control metadata :class:`~eulfedora.models.XmlDatastream`
    with content as :class:`Rights`'''

    jhove = FileDatastream("JHOVE", "JHOVE datastream", defaults={
            'mimetype': 'application/xml',
            'control_group': 'M',
            'versionable': True,
            'format': 'http://hul.harvard.edu/ois/xml/xsd/jhove/jhove.xsd',
        })
    'JHOVE technical metadata for the master audio :class:`~eulfedora.models.FileDatastream`'
    # JHOVE is xml, but treat it as a file for now since we're just storing it,
    # not doing any processing, updating, etc.

    # map datastream IDs to human-readable names for inherited history_events method
    component_key = {
        'AUDIO': 'audio (master)',
        'CompressedAudio': 'audio (access version)',
        'SourceTech': 'source technical metadata',
        'DigitalTech': 'digital technical metadata',
        'JHOVE': 'technical metadata',
        'MODS': 'descriptive metadata',
        'DC': 'descriptive metadata',
        'Rights': 'rights metadata',
        'RELS-EXT': 'collection membership',  # TODO: revise when/if we add more relations
    }

    collection = Relation(relsext.isMemberOfCollection, type=CollectionObject)
    ''':class:`~keep.collection.models.CollectionObject that this object is a member of,
    via `isMemberOfCollection` relation.
    '''

    def save(self, logMessage=None):
        '''Save the object.  If the content of any :class:`~AudioObject.mods`,
        :class:`AudioObject.rels_ext`, or :class:`AudioObject.digitaltech`
        datastreams have been changed, the DC will be updated and saved as well.

        :param logMessage: optional log message
        '''
        if not self.exists or self.mods.isModified() or self.rels_ext.isModified() or \
            self.digitaltech.isModified() or self.rights.isModified():
            # DC is derivative metadata based on MODS/RELS-EXT/Digital Tech
            # If this is a new item (does not yet exist in Fedora)
            # OR if any of the relevant datastreams have changed, update DC
            self._update_dc()

        # for now, keep object label in sync with MODS title
        if self.mods.isModified() and self.mods.content.title:
            self.label = self.mods.content.title

        return super(AudioObject, self).save(logMessage)

    @models.permalink
    def get_absolute_url(self):
        'Absolute url to view this object within the site'
        return ('audio:view', [str(self.pid)])

    def get_access_url(self):
        "Absolute url to hear this object's access version"
        if self.compressed_audio.exists:
            return reverse('audio:download-compressed-audio',
                           args=[str(self.pid), self.access_file_extension()])
        # as of file migration (1.2), legacy DM access path is no longer needed

    def access_file_extension(self):
        '''Return the expected file extension for whatever type of
        compressed audio datastream the current object has (if it has
        one), based on the datastream mimetype.  Currently, compressed
        audio could be MP3 or M4A/MP4.'''
        if self.compressed_audio.exists:
            if self.compressed_audio.mimetype == 'audio/mpeg':
                return 'mp3'
            if self.compressed_audio.mimetype == 'audio/mp4':
                return 'm4a'

    @property
    def conversion_result(self):
        '''Return the :class:`~eullocal.django.taskresult.models.TaskResult`
        for the most recently requested access copy conversion (if any).
        '''
        conversions = TaskResult.objects.filter(object_id=self.pid).order_by('-created')
        if conversions:
            return conversions[0]

    @property
    def researcher_access(self):
        return allow_researcher_access(self.rights.content)

    def _update_dc(self):
        '''Update Dublin Core (derivative metadata) based on master metadata
        from MODS, RELS-EXT, and digital tech metadata in order to keep data
        synchronized and make fields that need to be searchable accessible to
        Fedora findObjects API method.
         '''
        # identifiers
        del(self.dc.content.identifier_list)        # clear out any existing names

        # title
        if self.mods.content.title:
            self.label = self.mods.content.title
            self.dc.content.title = self.mods.content.title
        if self.mods.content.resource_type:
            self.dc.content.type = self.mods.content.resource_type

        # creator names
        del(self.dc.content.creator_list)        # clear out any existing names
        for name in self.mods.content.names:
            # for now, use unicode conversion as defined in mods.Name
            self.dc.content.creator_list.append(unicode(name))

        # clear out any dates previously in DC
        del(self.dc.content.date_list)
        if self.mods.content.origin_info and \
           len(self.mods.content.origin_info.created) and \
           self.mods.content.origin_info.created[0].date:
            self.dc.content.date_list.append(self.mods.content.origin_info.created[0].date)
        if self.mods.content.origin_info and \
           len(self.mods.content.origin_info.issued) and \
           self.mods.content.origin_info.issued[0].date:
            self.dc.content.date_list.append(self.mods.content.origin_info.issued[0].date)

        # clear out any descriptions previously in DC and set from MODS/digitaltech
        del(self.dc.content.description_list)
        if self.mods.content.general_note and \
           self.mods.content.general_note.text:
            self.dc.content.description_list.append(self.mods.content.general_note.text)

        # clear out any rights previously in DC and set contents from Rights accessStatus
        del(self.dc.content.rights_list)
        if self.rights.content.access_status:
            # access code no longer needs to be included, since we will not be searching
            self.dc.content.rights_list.append(self.rights.content.access_status.text)

    def index_data(self):
        '''Extend the default
        :meth:`eulfedora.models.DigitalObject.index_data`
        method to include additional fields specific to Keep
        Audio objects.'''
        # NOTE: we don't want to rely on other objects being indexed in Solr,
        # so index data should not use Solr to find any related object info

        # FIXME: is it worth splitting out descriptive index data here?
        data = super(AudioObject, self).index_data()
        data['object_type'] = 'audio'
        if self.collection and self.collection.exists:

            # collection_source_id  (0 is an allowable id, so check not None)
            if self.collection.mods.content.source_id is not None:
                data['collection_source_id'] = self.collection.mods.content.source_id

            data['collection_id'] = self.collection.uri
            try:
                # pull parent & archive collection objects directly from fedora
                parent = CollectionObject(self.api, self.collection.uri)
                data['collection_label'] = parent.label
                # NB: as of 2011-08-23, eulindexer doesn't support automatic
                # reindexing of audio objects when their collection changes.
                # as a result, archive_id and archive_label may be stale.
                # disable indexing them until eulindexer supports those
                # chained updates.
                #data['archive_id'] = parent.collection_id
                #archive = CollectionObject(self.api, parent.collection_id)
                #data['archive_label'] = archive.label
            except RequestFailed as rf:
                logger.error('Error accessing collection or archive object in Fedora: %s' % rf)

        # include resolvable ARK if available
        if self.mods.content.ark_uri:
            data['ark_uri'] = self.mods.content.ark_uri

        # old identifiers from previous digital masters
        dm1_ids = []
        if self.mods.content.dm1_id:
            dm1_ids.append(self.mods.content.dm1_id)
        if self.mods.content.dm1_other_id:
            dm1_ids.append(self.mods.content.dm1_other_id)
        if dm1_ids:
            data['dm1_id'] = dm1_ids

        # digitization purpose, if not empty
        if self.digitaltech.content.digitization_purpose_list:
            # convert nodelist to a normal list that can be serialized as json
            data['digitization_purpose'] = [dp for dp in self.digitaltech.content.digitization_purpose_list]

        # related files
        if self.sourcetech.content.related_files_list:
            data['related_files'] = [rel for rel in self.sourcetech.content.related_files_list]

        # part note
        if self.mods.content.part_note and self.mods.content.part_note.text:
            data['part'] = self.mods.content.part_note.text

        # sublocation
        if self.sourcetech.content.sublocation:
            data['sublocation'] = self.sourcetech.content.sublocation

        # rights access status code
        if self.rights.content.access_status:
            data['access_code'] = self.rights.content.access_status.code
        # copyright date from rights metadata
        if self.rights.content.copyright_date:
            data['copyright_date'] = self.rights.content.copyright_date
        # ip note from rights metadata
        if self.rights.content.ip_note:
            data['ip_note'] = self.rights.content.ip_note

        # boolean values that should always be available
        data.update({
            # should this item be accessible to researchers?
            'researcher_access': bool(self.researcher_access),  # if None, we want False
            # flags to indicate which datastreams are available
            'has_access_copy': self.compressed_audio.exists,
            'has_original': self.audio.exists,
        })

        if self.compressed_audio.exists:
            data.update({
                'access_copy_size': self.compressed_audio.info.size,
                'access_copy_mimetype': self.compressed_audio.mimetype,
        })
        if self.digitaltech.content.duration:
            data['duration'] = self.digitaltech.content.duration

        if self.mods.content.origin_info and \
           self.mods.content.origin_info.issued:
            data['date_issued'] = [unicode(di) for di in self.mods.content.origin_info.issued]

        if self.audio.exists:
            data['content_md5'] = self.audio.checksum

        return data

    @staticmethod
    def init_from_file(filename, initial_label=None, request=None, checksum=None):
        '''Static method to create a new :class:`AudioObject` instance from
        a file.  Sets the object label and metadata title based on the initial
        label specified, or file basename.  Calculates and stores the duration
        based on the file. Also sets the following default metadata values:

            * mods:typeOfResource = "sound recording"
            * dt:codecQuality = "lossless"

        :param filename: full path to the audio file, as a string
        :param initial_label: optional initial label to use; if not specified,
            the base name of the specified file will be used
        :param request: :class:`django.http.HttpRequest` passed into a view method;
            must be passed in order to connect to Fedora as the currently-logged
            in user
        :param checksum: the checksum of the file being sent to fedora.
        :returns: :class:`AudioObject` initialized from the file
        '''
        if initial_label is None:
            initial_label = os.path.basename(filename)
        repo = Repository(request=request)
        obj = repo.get_object(type=AudioObject)
        # set initial object label from the base filename
        obj.label = initial_label
        obj.dc.content.title = obj.mods.content.title = obj.label
        obj.audio.content = open(filename)  # FIXME: at what point does/should this get closed?
        #Set the file checksum, if set.
        obj.audio.checksum = checksum
        #Get the label, minus the ".wav" (mimetype indicates that)
        obj.audio.label = initial_label[:-4]
        # set initial mods:typeOfResource - all AudioObjects default to sound recording
        obj.mods.content.resource_type = 'sound recording'
        # set codec quality to lossless in digital tech metadata
        # - default for AudioObjects, should only accept lossless audio for master file
        obj.digitaltech.content.codec_quality = 'lossless'
        # get wav duration and store in digital tech metadata
        obj.digitaltech.content.duration = '%d' % round(wav_duration(filename))

        return obj

    @staticmethod
    def all():
        'Find all Audio objects by content model within the configured pidspace.'
        search_opts = {
            'type': AudioObject,
            # restrict to objects in configured pidspace
            'pid__contains': '%s:*' % settings.FEDORA_PIDSPACE,
            # restrict by cmodel in dc:format
            'format__contains': AudioObject.AUDIO_CONTENT_MODEL,
        }
        repo = Repository()
        return repo.find_objects(**search_opts)


def wav_duration(filename):
    """Calculate the duration of a WAV file using Python's built in :mod:`wave`
    library.  Raises a StandardError if file cannot be read as a WAV.

    :param filename: full path to the WAV file
    :returns: duration in seconds as a float
    """
    try:
        wav_file = wave.open(filename, 'rb')
    except wave.Error as werr:
        # FIXME: is there a better/more specific exception that can be used here?
        raise StandardError('Failed to open file %s as a WAV due to: %s' % (filename, werr))
    # any other file errors will be propagated as IOError

    # duration in seconds = number of samples / sampling frequency
    duration = float(wav_file.getnframes()) / float(wav_file.getframerate())
    return duration


def check_wav_mp3_duration(obj_pid=None, wav_file_path=None, mp3_file_path=None):
    '''Compare the durations of a wav file with an mp3 file (presumably an mp3
    generated from the wav via :meth:`keep.audio.tasks.convert_wav_to_mp3` )
    to check that they are roughly the same length.

    :param obj_pid: The pid of a fedora object (expected to be an
    AudioObject) to get the wav and/or mp3 files from if they are
        not specified by path.

    :param wav_file_path: Path to the wav_file to use for comparison;
        if not specified, it will be downloaded from the object in
        Fedora.

    :param mp3_file_path: Path to the mp3_file to use for comparison;
        if not specified, it will be downloaded from the object in
        Fedora.  Note that this file must end in .mp3 for the duration
        to be calculated.

    :returns: True if the two files have the same duration, or close
    enough duration (no more than 1 second difference)
    '''
    try:
        #Initialize temporary files to None.
        tmp_wav_path = None
        tmp_mp3_path = None

        #Initialize connection to the repository:
        repo = Repository()

        #Using the ingest directory to simplify cleanup in case extra files hang around.
        tempdir = settings.INGEST_STAGING_TEMP_DIR
        if not os.path.exists(tempdir):
            os.makedirs(tempdir)

        #If no wav file is specified, use the object.
        if wav_file_path is None:
            #Load the object.
            obj = repo.get_object(obj_pid, type=AudioObject)
            # download the compressed audio file from the object in fedora
            # mkstemp returns file descriptor and full path to the temp file
            tmp_fd_wav, tmp_wav_path = tempfile.mkstemp(dir=tempdir, suffix=".mp3")
            try:
                destination = os.fdopen(tmp_fd_wav, 'wb+')
            except Exception:
                os.close(tmp_fd_wav)
                raise

            try:
                destination.write(obj.audio.content.read())
            except Exception:
                raise
            finally:
                # NOTE: This automatically closes the open tmpfd via Python magic;
                # calling os.close(tmpfd) at this point will error.
                destination.close()
        #Else use the passed in wav file.
        else:
            tmp_wav_path = wav_file_path

        #If no mp3 file is specified, use the object.
        if mp3_file_path is None:
            #Load the object.
            obj = repo.get_object(obj_pid, type=AudioObject)
            #Verify the compressed datastream exists, if not, return false as cannot match.
            if(not obj.compressed_audio.exists):
                return False

            # download the master audio file from the object in fedora
            # mkstemp returns file descriptor and full path to the temp file
            tmp_fd_mp3, tmp_mp3_path = tempfile.mkstemp(dir=tempdir, suffix=".mp3")
            try:
                destination = os.fdopen(tmp_fd_mp3, 'wb+')
            except Exception:
                os.close(tmp_fd_mp3)
                raise

            try:
                destination.write(obj.compressed_audio.content.read())
            # just pass any exceptions up the chain
            finally:
                # NOTE: This automatically closes the open tmpfd via Python magic;
                # calling os.close(tmpfd) at this point will error.
                destination.close()
        #Else use the passed in wav file.
        else:
            tmp_mp3_path = mp3_file_path

        #Get information on the mp3 file using mutagen:
        mp3_tags = mutagen.File(tmp_mp3_path)
        if mp3_tags is None:
            raise Exception('Could not get MP3 tag information for MP3 file %s' % tmp_mp3_path)

        mp3_length = mp3_tags.info.length
        wav_length = wav_duration(tmp_wav_path)

        # Verify the wav file and the mp3 file have the same duration,
        # within the configured allowed discrepancy
        # - use a default value so this doesn't fail when not configured
        allowed_discrepancy = getattr(settings, 'AUDIO_ALLOWED_DURATION_DISCREPANCY', 1.0)
        return (math.fabs(mp3_length - wav_length) < allowed_discrepancy)
    except Exception:
        raise
    #Cleanup for everything.
    finally:
        # Only remove wav if file was not passed in (ie. only remove the temporary file).
        if wav_file_path is None and tmp_wav_path is not None:
            if os.path.exists(tmp_wav_path):
                os.remove(tmp_wav_path)

        # Only remove mp3 if file was not passed in (ie. only remove the temporary file).
        if mp3_file_path is None and tmp_mp3_path is not None:
            if os.path.exists(tmp_mp3_path):
                os.remove(tmp_mp3_path)


class FeedCount(models.Model):
    '''Simple model to keep track of the number of iTunes feeds available
    by date, to support notification when the number changes.'''
    count = models.IntegerField()
    date = models.DateTimeField(auto_now_add=True)

    class Meta:
        get_latest_by = "date"<|MERGE_RESOLUTION|>--- conflicted
+++ resolved
@@ -225,10 +225,7 @@
         '5': (('Unknown',), 'Unknown',  None),
         '6': (('iMac', 'Benchmark ADC1'), 'Adobe Audition CS6', '5.0'),
         '7': (('iMac', 'Benchmark ADC1'), 'Sound Forge Pro', '1.0'),
-<<<<<<< HEAD
-=======
         '8': (('iMac',), 'iTunes', None),
->>>>>>> 751a534f
     }
     'controlled vocabulary for codec creator configurations'
     options = [(id, '%s, %s %s' % (', '.join(c[0]), c[1], c[2] if c[2] is not None else ''))
