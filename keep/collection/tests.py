from contextlib import contextmanager
import json
import logging
from mock import Mock, patch, NonCallableMock
from os import path
from django.contrib.auth import get_user_model
from rdflib import URIRef
from rdflib.namespace import RDF
from sunburnt import sunburnt

from django.conf import settings
from django.core.urlresolvers import reverse, resolve
from django.test import Client
from django.utils import simplejson

from eulfedora.rdfns import relsext
from eulfedora.util import RequestFailed
from eulxml.xmlmap import mods
from eulcm.xmlmap.mods import MODS

from keep.audio.models import AudioObject
from keep.accounts.models import ResearcherIP
from keep.arrangement.models import ArrangementObject
from keep.collection.fixtures import FedoraFixtures
from keep.collection import forms as cforms
from keep.collection import views
from keep.collection.models import CollectionObject, FindingAid, SimpleCollection
from keep.collection.views import _objects_by_type
from keep.collection.tasks import batch_set_status
from keep.common.fedora import DigitalObject, Repository
from keep.common.rdfns import REPO
from keep.testutil import KeepTestCase

logger = logging.getLogger(__name__)

# NOTE: this user must be defined as a fedora user for certain tests to work
ADMIN_CREDENTIALS = {'username': 'euterpe', 'password': 'digitaldelight'}


class CollectionObjectTest(KeepTestCase):
    # tests for Collection DigitalObject

    def setUp(self):
        super(CollectionObjectTest, self).setUp()
        # get rid of any pre-cached archives
        CollectionObject._archives = None

    def tearDown(self):
        super(CollectionObjectTest, self).tearDown()
        # remove any archives cached by the tests
        CollectionObject._archives = None

    @patch('keep.collection.models.solr_interface')
    def test_archives(self, mock_solr_interface):
        # NOTE: mock order/syntax depends on how it is used in the method
        solrquery = mock_solr_interface.return_value.query
        solr_exec = solrquery.return_value.exclude.return_value.sort_by.return_value.execute

        solr_exec.return_value = [
            {'pid': 'coll:1', 'label': 'marbl'},
            {'pid': 'coll:2', 'label': 'eua'},
            {'pid': 'coll:3', 'label': 'pitts'},
        ]
        collections = CollectionObject.archives()
        found_pids = [obj.pid for obj in collections]
        for pid in [coll['pid'] for coll in solr_exec.return_value]:
            self.assert_(pid in found_pids,
                         'pid %s from mock solr return should be in returned objects' % pid)

        self.assertEqual(len(solr_exec.return_value), len(collections),
             "number of items returned should match solr result")
        self.assert_(isinstance(collections[0], CollectionObject),
                "top-level collection is instance of CollectionObject")
        args, kwargs = solrquery.call_args
        self.assertEqual(CollectionObject.COLLECTION_CONTENT_MODEL, kwargs['content_model'],
                         'solr query should filter on collection object content model')
        args, kwargs = solrquery.return_value.exclude.call_args
        self.assertEqual(True, kwargs['archive_id__any'],
                     'solr query should exclude results with any collection id to find top-level collections')

    def test_creation(self):
        obj = self.repo.get_object(type=CollectionObject)
        self.assertEqual(settings.FEDORA_OBJECT_OWNERID, obj.info.owner)

    def test_update_dc(self):
        # DC should get updated from MODS & RELS-EXT on save

        # create test object and populate with data
        obj = self.repo.get_object(type=CollectionObject)
        # collection membership in RELS-EXT
        collections = FedoraFixtures.archives()
        obj.collection = self.repo.get_object(collections[0].uri)
        obj.mods.content.source_id = '1000'
        obj.mods.content.title = 'Salman Rushdie Papers'
        obj.mods.content.resource_type = 'mixed material'
        # name
        obj.mods.content.create_name()
        obj.mods.content.name.name_parts.append(mods.NamePart(text='Salman Rushdie'))
        obj.mods.content.name.roles.append(mods.Role(text='author', authority='local'))
        # date range
        obj.mods.content.create_origin_info()
        obj.mods.content.origin_info.created.append(mods.DateCreated(date=1947, point='start'))
        obj.mods.content.origin_info.created.append(mods.DateCreated(date=2008, point='end'))

        # update DC and check values
        obj._update_dc()
        self.assert_('1000' in obj.dc.content.identifier_list,
            'source identifier should be present in a dc:identifier')
        self.assertEqual(obj.mods.content.title, obj.dc.content.title,
            'dc:title should match title from MODS')
        self.assertEqual(obj.mods.content.resource_type, obj.dc.content.type,
            'dc:type should match resource type from MODS')
        self.assertEqual('Salman Rushdie', obj.dc.content.creator,
            'dc:creator set from MODS name')
        self.assertEqual('1947-2008', obj.dc.content.date,
            'dc:date has text version of date range from MODS')

        # change values - test updated in DC correctly
        obj.mods.content.source_id = '123'
        obj.mods.content.title = 'Thomas Esterbrook letter books'
        obj.mods.content.resource_type = 'text'
        # name
        obj.mods.content.name.name_parts[0].text = 'Thomas Esterbrook'
        # single date
        obj.mods.content.origin_info.created.pop()  # remove second date
        obj.mods.content.origin_info.created[0].date = 1950
        obj.mods.content.origin_info.created[0].point = None

        obj._update_dc()
        self.assert_('123' in obj.dc.content.identifier_list,
            'updated source identifier should be present in a dc:identifier')
        self.assert_('1000' not in obj.dc.content.identifier_list,
            'previous source identifier should not be present in a dc:identifier')
        self.assertEqual(obj.mods.content.title, obj.dc.content.title,
            'dc:title should match updated title from MODS')
        self.assertEqual(obj.mods.content.resource_type, obj.dc.content.type,
            'dc:type should match updated resource type from MODS')
        self.assertEqual('Thomas Esterbrook', obj.dc.content.creator,
            'dc:creator set from updated MODS name')
        self.assertEqual('1950', obj.dc.content.date,
            'dc:date has single date from MODS')

    @contextmanager
    def ingest_test_collections(self):
        self.rushdie = FedoraFixtures.rushdie_collection()
        self.rushdie.save()
        self.esterbrook = FedoraFixtures.esterbrook_collection()
        self.esterbrook.save()
        self.engdocs = FedoraFixtures.englishdocs_collection()
        self.engdocs.save()

        pids = [self.rushdie.pid, self.esterbrook.pid, self.engdocs.pid]
        yield pids

        for p in pids:
            self.repo.purge_object(p)
        self.rushdie = None
        self.esterbrook = None
        self.engdocs = None

    # set up a mock solr object for use in solr-based find methods
    mocksolr = Mock(sunburnt.SolrInterface)
    mocksolr.return_value = mocksolr
    # solr interface has a fluent interface where queries and filters
    # return another solr query object; simulate that as simply as possible
    mocksolr.query.return_value = mocksolr.query
    mocksolr.query.query.return_value = mocksolr.query
    mocksolr.query.paginate.return_value = mocksolr.query
    mocksolr.query.exclude.return_value = mocksolr.query

    @patch('keep.collection.models.solr_interface', mocksolr)
    def test_item_collections(self):
        solr_result = [
            {'pid': 'coll:1', 'label': 'foo'},
            {'pid': 'coll:2', 'label': 'bar'},
            {'pid': 'coll:3', 'label': 'baz'},
        ]
        self.mocksolr.query.execute.return_value = solr_result

        collections = CollectionObject.item_collections()
        # returns a list of dict ~= solr result
        self.assertEqual(solr_result, collections,
             "item_collections method should return solr results")
        args, kwargs = self.mocksolr.query.call_args
        self.assertEqual(CollectionObject.COLLECTION_CONTENT_MODEL, kwargs['content_model'],
                         'solr query should filter on collection object content model')
        self.assertEqual(True, kwargs['archive_id__any'],
                         'solr query should include objects with any parent collection id')

    @patch('keep.collection.models.solr_interface', mocksolr)
    def test_subcollections(self):
        solr_result = [
            {'pid': 'coll:1', 'label': 'foo'},
            {'pid': 'coll:2', 'label': 'bar'},
            {'pid': 'coll:3', 'label': 'baz'},
        ]
        self.mocksolr.query.execute.return_value = solr_result

        marbl = CollectionObject(api=Mock())
        marbl.pid = 'coll:marbl'
        subcolls = marbl.subcollections()
        # returns a list of dict ~= solr result
        self.assertEqual(solr_result, subcolls,
             "subcollections method should return solr results")

        # inspect solr query args
        args, kwargs = self.mocksolr.query.call_args
        self.assertEqual(CollectionObject.COLLECTION_CONTENT_MODEL, kwargs['content_model'],
                         'solr query should filter on collection object content model')
        self.assertEqual('%s:' % settings.FEDORA_PIDSPACE, kwargs['pid'],
                         'solr query should filter on configured pidspace')
        self.assertEqual(marbl.pid, kwargs['archive_id'],
                         'solr query should filter on collection pid of current object')

    @patch('keep.collection.models.solr_interface', mocksolr)
    def test_find_by_collection_number(self):
        # sample result to be returned
        result = [
            {'pid': 'coll:1', 'label': 'foo', 'source_id': 1000},
        ]
        self.mocksolr.query.execute.return_value = result

        # search by number only
        search_coll = 1000
        found = list(CollectionObject.find_by_collection_number(search_coll))
        self.assertEqual(result[0]['pid'], found[0].pid)
        self.assert_(isinstance(found[0], CollectionObject),
                     'results should be returned as instance of CollectionObject')
        args, kwargs = self.mocksolr.query.call_args
        self.assertEqual(search_coll, kwargs['source_id'],
                         'solr query should search for requested collection number in source_id')
        self.assertEqual('%s:*' % settings.FEDORA_PIDSPACE, kwargs['pid'],
                         'solr query should filter on configured pidspace')
        self.assertEqual(CollectionObject.COLLECTION_CONTENT_MODEL, kwargs['content_model'],
                         'solr query should filter on collection content model')
        # test pagination?

        # search by number and parent collection
        search_coll = 1000
        parent_collection = 'parent:1'
        found = list(CollectionObject.find_by_collection_number(search_coll, parent_collection))
        self.assertEqual(result[0]['pid'], found[0].pid)
        args, kwargs = self.mocksolr.query.call_args
        self.assertEqual(search_coll, kwargs['source_id'],
            'find by mss number with parent option should still search for requested collection number in source_id')
        # subquery - optional filter when parent is specified
        args, kwargs = self.mocksolr.query.query.call_args
        self.assertEqual(parent_collection, kwargs['archive_id'],
            'find by mss number with parent option should filter on archive_id')

        # empty result
        self.mocksolr.query.execute.return_value = []
        found = list(CollectionObject.find_by_collection_number(search_coll, parent_collection))
        self.assertEqual([], found,
            'when solr returns no results, find by collection number returns an empty list')

    def test_index_data_descriptive(self):
        # test descriptive metadata used for indexing objects in solr

        # use a mock object to simulate pulling archive object from Fedora
        mockarchive = Mock(CollectionObject)
        mockarchive.pid = 'parent:1'
        mockarchive.uri = 'info:fedora/parent:1'
        mockarchive.label = 'Manuscript, Archive, and Rare Book Library'
        mockarchive.mods.content.short_name = 'MARBL'

        # create test object and populate with data
        obj = self.repo.get_object(type=CollectionObject)
        obj.dc.content.title = 'test collection'

        # test index data for parent archive separately
        # NOTE: collection is a descriptor so must be patched on the *class*
        # instead of the object
        with patch('keep.collection.models.CollectionObject.collection',
                   mockarchive):
            arch_data = obj._index_data_archive()
            self.assertEqual(obj.collection.pid, arch_data['archive_id'],
                'parent collection object (archive) id should be set in index data')
            self.assertEqual(mockarchive.label, arch_data['archive_label'],
                'parent collection object (archive) label should be set in index data')
            self.assertEqual(mockarchive.mods.content.short_name, arch_data['archive_short_name'],
                'parent collection object (archive) short name should be set in index data')
            # error if data is not serializable as json
            self.assert_(simplejson.dumps(arch_data))

        # skip index archive data and test the rest
        with patch.object(obj, '_index_data_archive', Mock(return_value={})):
            desc_data = obj.index_data_descriptive()
            self.assert_('source_id' not in desc_data,
                         'source_id should not be included in index data when it is not set')
            self.assertEqual(obj.dc.content.title, desc_data['title'][0],
                             'default index data fields should be present in data')

            obj.mods.content.source_id = 100
            desc_data = obj.index_data_descriptive()
            self.assertEqual(obj.mods.content.source_id, desc_data['source_id'],
                             'source id should be included in index data when set')
            # error if data is not serializable as json
            self.assert_(simplejson.dumps(desc_data))


# sample POST data for creating a collection
COLLECTION_DATA = {
    'title': 'Rushdie papers',
    'source_id': '1000',
    'date_created': '1947',
    'date_end': '2008',
    'collection': 'emory:93z53',
    'resource_type': 'mixed material',
    'use_and_reproduction-text': 'no photos',
    'restrictions_on_access-text': 'tuesdays only',
    'name-type': 'personal',
    'name-authority': 'local',
    # 'management' form data is required for django to process formsets
    'name-name_parts-INITIAL_FORMS': '0',
    'name-name_parts-TOTAL_FORMS': '1',
    'name-name_parts-MAX_NUM_FORMS': '',
    'name-name_parts-0-text': 'Mr. So and So',
    'name-roles-TOTAL_FORMS': '1',
    'name-roles-INITIAL_FORMS': '0',
    'name-roles-MAX_NUM_FORMS': '',
    'name-roles-0-authority': 'local',
    'name-roles-0-type': 'text',
    'name-roles-0-text': 'curator',
}


# mock archives used to generate archives choices for form field
@patch('keep.collection.forms.CollectionObject.archives',
       new=Mock(return_value=FedoraFixtures.archives(format=dict)))
class TestCollectionForm(KeepTestCase):
    # test form data with all required fields
    data = COLLECTION_DATA

    def setUp(self):
        super(TestCollectionForm, self).setUp()
        self.form = cforms.CollectionForm(self.data)
        self.obj = FedoraFixtures.rushdie_collection()
        self.archives = FedoraFixtures.archives()
        # store initial collection object from fixture
        self.collection = self.obj.collection

    def test_subform_classes(self):
        # test that subforms are initialized with the correct classes
        sub = self.form.subforms['restrictions_on_access']
        self.assert_(isinstance(sub, cforms.AccessConditionForm),
                    "restrictions on access subform should be instance of AccessConditionForm, got %s" \
                    % sub.__class__)
        sub = self.form.subforms['use_and_reproduction']
        self.assert_(isinstance(sub, cforms.AccessConditionForm),
                    "use & reproduction subform should be instance of AccessConditionForm, got %s" \
                    % sub.__class__)
        sub = self.form.subforms['name']
        self.assert_(isinstance(sub, cforms.NameForm),
                    "name subform should be instance of NameForm, got %s" % sub.__class__)
        fs = self.form.subforms['name'].formsets['name_parts'].forms[0]
        self.assert_(isinstance(fs, cforms.NamePartForm),
                    "name_parts form should be instance of NamePartForm, got %s" % \
                    fs.__class__)

    @patch('keep.collection.forms.solr_interface')
    def test_update_instance(self, mock_solr_interface):
        # test custom save logic for date created

        # configure solr response for form validation
        solr_response = mock_solr_interface.return_value.query.return_value \
                            .execute.return_value
        solr_response.result.numFound = 0

        # - must be valid to update instance
        self.assertTrue(self.form.is_valid(), "test form object with test data is valid")
        # initial data has start and end date
        mods = self.form.update_instance()
        expected, got = 2, len(mods.origin_info.created)
        self.assertEqual(expected, got,
            "expected %d created dates when date range is submitted, got %d" % \
            (expected, got))
        self.assertEqual(self.data['date_created'], mods.origin_info.created[0].date)
        self.assertEqual('start', mods.origin_info.created[0].point,
            'first date should have point=start when date range is submitted')
        self.assertTrue(mods.origin_info.created[0].key_date,
            'first created date should have key_date = True')
        self.assertEqual(self.data['date_end'], mods.origin_info.created[1].date)
        self.assertEqual('end', mods.origin_info.created[1].point,
            'second date should have point=end when date range is submitted')

        # start date only (not a date range)
        data = self.data.copy()
        del(data['date_end'])
        form = cforms.CollectionForm(data)
        self.assertTrue(form.is_valid(), "test form object with test data is valid")
        mods = form.update_instance()
        expected, got = 1, len(mods.origin_info.created)
        self.assertEqual(expected, got,
            "expected %d created dates when single created date is submitted, got %d" % \
            (expected, got))
        self.assertEqual(self.data['date_created'], mods.origin_info.created[0].date)
        self.assertEqual(None, mods.origin_info.created[0].point,
            "created date should have no point attribute when single date is submitted")
        self.assertTrue(mods.origin_info.created[0].key_date)

        # change collection and confirm set in RELS-EXT
        data = self.data.copy()
        data['collection'] = self.archives[2].pid
        form = cforms.CollectionForm(data, instance=self.obj)
        self.assertTrue(form.is_valid(), "test form object with test data is valid")
        form.update_instance()
        self.assertEqual(self.archives[2].pid, self.obj.collection.pid)

    def test_initial_data(self):
        form = cforms.CollectionForm(instance=self.obj)
        # custom fields that are not handled by XmlObjectForm have special logic
        # to ensure they get set when an instance is passed in
        expected, got = self.collection.pid, form.initial['collection']
        self.assertEqual(expected, got,
            'collection pid is set correctly in form initial data from instance; expected %s, got %s' \
            % (expected, got))
        expected, got = '1947', form.initial['date_created']
        self.assertEqual(expected, got,
            'date created is set correctly in form initial data from instance; expected %s, got %s' \
            % (expected, got))
        expected, got = '2008', form.initial['date_end']
        self.assertEqual(expected, got,
            'date end is set correctly in form initial data from instance; expected %s, got %s' \
            % (expected, got))


# mock archives used to generate archives choices for form field
@patch('keep.collection.forms.CollectionObject.archives',
       new=Mock(return_value=FedoraFixtures.archives(format=dict)))
class CollectionViewsTest(KeepTestCase):
    fixtures = ['users']

    def setUp(self):
        super(CollectionViewsTest, self).setUp()
        self.client = Client()
        self.pids = []

    def tearDown(self):
        super(CollectionViewsTest, self).tearDown()
        # purge any objects created by individual tests
        for pid in self.pids:
            try:
                self.repo.purge_object(pid)
            except RequestFailed:
                logger.warn('Failed to purge %s in tear down' % pid)

    @patch('keep.collection.forms.solr_interface')
    def test_create(self, mock_solr_interface):
        # test creating a collection object

        # configure solr response for form validation
        solr_response = mock_solr_interface.return_value.query.return_value \
                            .execute.return_value
        solr_response.result.numFound = 0

        # log in as staff
        # NOTE: using admin view so user credentials will be used to access fedora
        self.client.post(settings.LOGIN_URL, ADMIN_CREDENTIALS)

        new_coll_url = reverse('collection:new')

        response = self.client.get(new_coll_url)
        expected, code = 200, response.status_code
        self.assertEqual(code, expected, 'Expected %s but returned %s for %s as admin'
                             % (expected, code, new_coll_url))
        self.assert_(isinstance(response.context['form'], cforms.CollectionForm),
                "MODS CollectionForm is set in response context")

        # test submitting incomplete/invalid data - should redisplay form with errors
        bad_data = COLLECTION_DATA.copy()
        del(bad_data['source_id'])
        del(bad_data['resource_type'])
        bad_data['collection'] = 'bogus-pid:123'
        response = self.client.post(new_coll_url, bad_data)
        self.assert_(isinstance(response.context['form'], cforms.CollectionForm),
                "MODS CollectionForm is set in response context after invalid submission")
        self.assertContains(response, 'This field is required', 2,
            msg_prefix='error message for 2 missing required fields')
        self.assertContains(response, 'Select a valid choice',
            msg_prefix='error message for collection pid not in list')

        # submit a duplicate collection - should redisplay with errors
        data = COLLECTION_DATA.copy()
        solr_response.result.numFound = 1
        solr_response[0]['pid'] = 'pidspace:otherpid'
        response = self.client.post(new_coll_url, data)
        self.assert_(isinstance(response.context['form'], cforms.CollectionForm),
                "MODS CollectionForm is set in response context after duplicate submission")
        self.assertContains(response, 'A collection already exists with this Archive and Source Id', 2,
            msg_prefix='error message for duplicate archive/source id')

        # POST and create new object, verify in fedora
        data = COLLECTION_DATA.copy()
        data['_save_continue'] = True   # use 'save and continue' so we can get created object from response
        solr_response.result.numFound = 0
        response = self.client.post(new_coll_url, data, follow=True)
        # do we need to test actual response, redirect ?
        messages = [str(msg) for msg in response.context['messages']]
        self.assert_('Successfully created collection' in messages[0],
            'successful collection creation message displayed to user')
        # inspect newly created object and in fedora

        repo = Repository()
        new_coll = repo.get_object(response.context['collection'].pid, type=CollectionObject)
        # check object creation and init-specific logic handled by view (isMemberOf)
        self.assertTrue(new_coll.has_model(CollectionObject.COLLECTION_CONTENT_MODEL),
            "collection object was created with the correct content model")
        self.assertEqual(COLLECTION_DATA['title'], new_coll.mods.content.title,
            "MODS content created on new object from form data")
        # collection membership
        self.assert_((URIRef(new_coll.uri),
                      relsext.isMemberOfCollection,
                      URIRef('info:fedora/%s' % COLLECTION_DATA['collection'])) in
                      new_coll.rels_ext.content,
                      "collection object is member of requested top-level collection")

        # confirm that current site user appears in fedora audit trail
<<<<<<< HEAD
        xml = new_coll.api.getObjectXML(new_coll.pid)
        self.assert_('<audit:responsibility>%s</audit:responsibility>' % ADMIN_CREDENTIALS['username'] in xml.content)
=======
        xml = new_coll.api.getObjectXML(new_coll.pid).content
        self.assert_('<audit:responsibility>%s</audit:responsibility>' % ADMIN_CREDENTIALS['username'] in xml)
>>>>>>> 08291192

#    @patch('keep.search.views.solr_interface')  # site-index on redirect - do we need this too?
    @patch('keep.collection.forms.solr_interface')
    def test_edit(self, mock_solr_interface):
        # configure solr response for form validation
        solr_response = mock_solr_interface.return_value.query.return_value \
                            .execute.return_value
        solr_response.result.numFound = 0

        repo = Repository()
        obj = FedoraFixtures.rushdie_collection()
        # store initial collection id from fixture
        collection_pid = obj.collection.pid
        obj.save()  # save to fedora for editing
        self.pids.append(obj.pid)

        # log in as staff
        # NOTE: using admin view so user credentials will be used to access fedora
        self.client.post(settings.LOGIN_URL, ADMIN_CREDENTIALS)
        edit_url = reverse('collection:edit', args=[obj.pid])

        response = self.client.get(edit_url)
        expected, code = 200, response.status_code
        self.assertEqual(code, expected, 'Expected %s but returned %s for %s as admin'
                             % (expected, code, edit_url))
        self.assert_(isinstance(response.context['form'], cforms.CollectionForm),
                "MODS CollectionForm is set in response context")
        self.assert_(isinstance(response.context['form'].instance, MODS),
                "form instance is a collection MODS XmlObject")
        self.assertContains(response, 'value="1000"',
                msg_prefix='MSS # from existing object set as input value')
        self.assertContains(response, 'value="Salman Rushdie Collection"',
                msg_prefix='Title from existing object set as input value')
        self.assertContains(response, 'value="1947"',
                msg_prefix='Start date from existing object set as input value')
        self.assertContains(response, 'value="2008"',
                msg_prefix='End date from existing object set as input value')
        self.assertContains(response, 'value="%s" selected="selected"' % collection_pid,
                msg_prefix='Parent collection from existing object pre-selected')
        self.assertContains(response, 'Edit Collection',
                msg_prefix='page title indicates user is editing an existing collection')
        self.assertContains(response, 'name="name-name_parts-0-DELETE"',
                msg_prefix='namePart delete option is available for first name part')
        self.assertNotContains(response, 'name="name-name_parts-1-DELETE"',
                msg_prefix='namePart delete option is not available for extra name part')
        self.assertNotContains(response, 'name="name-roles-0-DELETE"',
                msg_prefix='name role delete option is not available (no initial role data)')

        # POST and update existing object, verify in fedora
        response = self.client.post(edit_url, COLLECTION_DATA, follow=True)
        messages = [str(msg) for msg in response.context['messages']]
        self.assert_(messages[0].startswith('Successfully updated collection'),
            'successful collection update message displayed to user')
        self.assert_(obj.pid in messages[0],
            'success message includes object pid')
        obj = repo.get_object(type=CollectionObject, pid=obj.pid)
        self.assertEqual(COLLECTION_DATA['title'], obj.mods.content.title,
            "MODS content updated in existing object from form data")
        # confirm that current site user appears in fedora audit trail
<<<<<<< HEAD
        xml = obj.api.getObjectXML(obj.pid)
        self.assert_('<audit:responsibility>%s</audit:responsibility>' % ADMIN_CREDENTIALS['username'] in xml.content,
=======
        xml = obj.api.getObjectXML(obj.pid).content
        self.assert_('<audit:responsibility>%s</audit:responsibility>' % ADMIN_CREDENTIALS['username'] in xml,
>>>>>>> 08291192
            'user logged into site is also username in fedora audit:trail')

        #test audit trail
        obj = repo.get_object(pid=obj.pid, type=CollectionObject)
        audit_trail = [a.message for a in obj.audit_trail.records]
        self.assertEqual('updating metadata', audit_trail[-1])

        #test with comment
        data = COLLECTION_DATA.copy()
        data['comment'] = 'This is a comment'
        data['date_end'] = '2000'  # change something to trigger save
        response = self.client.post(edit_url, data, follow=True)
        obj = repo.get_object(pid=obj.pid, type=CollectionObject)
        audit_trail = [a.message for a in obj.audit_trail.records]
        self.assertEqual(data['comment'], audit_trail[-1])

        # test logic for save and continue editing
        data = COLLECTION_DATA.copy()
        data['_save_continue'] = True   # simulate submit via 'save and continue' button
        response = self.client.post(edit_url, data)
        messages = [str(msg) for msg in response.context['messages']]
        self.assert_(messages[0].startswith('Successfully updated collection'),
            'successful collection update message displayed to user on save and continue editing')
        self.assert_(isinstance(response.context['form'], cforms.CollectionForm),
                "MODS CollectionForm is set in response context after save and continue editing")

        # validation errors - post incomplete/bogus data & check for validation errors
        data = COLLECTION_DATA.copy()
        data.update({
            'title': '',       # title is required
        })
        response = self.client.post(edit_url, data)
        messages = [str(msg) for msg in response.context['messages']]
        self.assert_(messages[0].startswith("Your changes were not saved due to a validation error"),
            "form validation error message set in response context")

        # save & continue when creating a new record
        new_collection_url = reverse('collection:new')
        data = COLLECTION_DATA.copy()
        data['_save_continue'] = True   # simulate submit via 'save and continue' button
        # for a new collection, should redirect to edit collection url (with pid)
        response = self.client.post(new_collection_url, data, follow=True)
        redirect_url, redirect_code = response.redirect_chain[0]
        self.assertEqual(303, redirect_code,
            'save and continue editing on new collection should redirect with 303, got %s' \
            % redirect_code)
        # resolve the redirect url and confirm it redirected to edit-collection
        # - redirect url is absolute, strip off django testserver hostname for resolvable path
        redirect_url = redirect_url[len('http://testserver'):]
        view_func, args, kwargs = resolve(redirect_url)
        # set the newly created object to be cleaned up after tests complete
        self.pids.append(kwargs['pid'])
        self.assertEqual(views.edit, view_func,
            'redirect url %s should resolve to edit_collection view' % redirect_url)
        self.assert_('pid' in kwargs, 'object pid is set in resolved url keyword args')

        messages = [str(msg) for msg in response.context['messages']]
        self.assert_('Successfully created collection' in messages[0],
            'successful collection creation message displayed to user on save and continue editing')

        # editing source id/archive to create a duplicate should fail.
        data = COLLECTION_DATA.copy()
        solr_response.result.numFound = 1
        solr_response[0]['pid'] = 'pidspace:otherpid'
        response = self.client.post(new_collection_url, data, follow=True)
        self.assert_(isinstance(response.context['form'], cforms.CollectionForm),
                "MODS CollectionForm is set in response context after duplicate submission")
        self.assertContains(response, 'A collection already exists with this Archive and Source Id', 2,
            msg_prefix='error message for duplicate archive/source id')

        # attempt to edit non-existent record
        edit_url = reverse('collection:edit', args=['my-bogus-pid:123'])
        response = self.client.get(edit_url)
        expected, code = 404, response.status_code
        self.assertEqual(code, expected, 'Expected %s but returned %s for %s (non-existing pid)'
                             % (expected, code, edit_url))

    @patch('keep.collection.views.solr_interface')
    def test_search(self, mock_solr_interface):
        search_url = reverse('collection:search')

        # using a mock for sunburnt so we can inspect method calls,
        # simulate search results, etc.

        # log in as staff
        self.client.login(**ADMIN_CREDENTIALS)

        # unused ?!
        # default_search_args = {
        #     'pid': '%s:*' % settings.FEDORA_PIDSPACE,
        #     'content_model': CollectionObject.COLLECTION_CONTENT_MODEL,
        # }

        # search all collections (no user-entered search terms)
        response = self.client.get(search_url)
        args, kwargs = mock_solr_interface.return_value.query.call_args
        # default search args that should be included on every collection search
        self.assertEqual(CollectionObject.COLLECTION_CONTENT_MODEL, kwargs['content_model'],
                         'collection search should be filtered by collection content model')
        self.assertEqual('%s:*' % settings.FEDORA_PIDSPACE, kwargs['pid'],
                         'collection search should be filtered by configured pidspace')

        # search by MSS # (AKA source id)
        mss = 1000
        response = self.client.get(search_url, {'collection-source_id': mss})
        args, kwargs = mock_solr_interface.return_value.query.call_args
        self.assertEqual(mss, kwargs['source_id'],
                         'source id number should be included in solr query terms')
        self.assert_('title' not in kwargs,
                     'title should not be in solr query args when no title terms entered')
        self.assert_('creator' not in kwargs,
                     'creator should not be in solr query args when no creator terms entered')
        self.assert_('archive_id' not in kwargs,
                     'archive_id should not be in solr query args when no collection was selected')
        self.assertEqual(mss, response.context['search_info']['Collection Number'],
                         'source id should be included in search info for user display as collection number')

        # search by title
        search_title = 'collection'
        response = self.client.get(search_url, {'collection-title': search_title})
        args, kwargs = mock_solr_interface.return_value.query.call_args
        self.assertEqual(search_title, kwargs['title'],
                         'title search term should be included in solr query terms')
        self.assert_('source_id' not in kwargs)
        self.assertEqual(search_title, response.context['search_info']['title'],
                         'title search term should be included in search info for display to user')

        # search by creator
        creator = 'esterbrook'
        response = self.client.get(search_url, {'collection-creator': creator})
        args, kwargs = mock_solr_interface.return_value.query.call_args
        self.assertEqual(creator, kwargs['creator'],
                         'creator search term should be included in solr query terms')
        self.assertEqual(creator, response.context['search_info']['creator'],
                         'creator search term should be included in search info for display to user')

        # search by numbering scheme
        collection = FedoraFixtures.archives()[1]
        with patch('keep.collection.models.CollectionObject.find_by_pid',
                   new=Mock(return_value={'title': collection.label, 'pid': collection.pid})):
            response = self.client.get(search_url, {'collection-archive_id': collection.pid})
            args, kwargs = mock_solr_interface.return_value.query.call_args
            self.assertEqual(collection.pid, kwargs['archive_id'],
                'selected archive_id should be included in solr query terms')
            self.assertEqual(collection.pid, response.context['search_info']['Archive']['pid'],
                'archive label should be included in search info for display to user')

        # shortcut to set the solr return value
        # NOTE: call order here has to match the way methods are called in view
        solrquery = mock_solr_interface.return_value.query.return_value.sort_by.return_value
        solr_exec = solrquery.paginate.return_value.execute

        # no match
        # - set mock solr to return an empty result list
        solr_exec.return_value = []
        response = self.client.get(search_url, {'collection-title': 'not-a-collection'})
        self.assertContains(response, 'no results',
                msg_prefix='Message should be displayed to user when search finds no matches')

        # when a result has  no title, default text should be displayed
        # sunburnt solr queries return a list of dictionaries; return one with an empty title
        solr_exec.return_value = [
            {'pid': 'foo', 'creator': 'so and so', 'title': ''}
        ]
        response = self.client.get(search_url,)
        self.assertContains(response, '(no title present)',
            msg_prefix='when a collection has no title, default no-title text is displayed')

    @patch('keep.collection.views.solr_interface')
    @patch('keep.collection.views.CollectionObject')
    def test_list_archives(self, mockcollobj, mocksolr_interface):
        archive_url = reverse('collection:list-archives')

        # log in as staff
        self.client.login(**ADMIN_CREDENTIALS)

        # setup solr mock
        mocksolr = mocksolr_interface.return_value
        mocksolr.query.return_value = mocksolr.query
        for method in ['query', 'field_limit', 'sort_by']:
            getattr(mocksolr.query, method).return_value = mocksolr.query

        solr_result = [
            {'pid': settings.PID_ALIASES['marbl'],
             'title': 'Manuscript, Archive, and Rare Book Library'},
             {'pid': settings.PID_ALIASES['eua'],
             'title': 'Emory University Archives'},
        ]
        mocksolr.query.__iter__.return_value = solr_result

        # setup mock collection solr query
        mockcollq = mockcollobj.item_collection_query.return_value
        for method in ['query', 'facet_by', 'paginate', 'filter', 'join']:
            getattr(mockcollq, method).return_value = mockcollq

        # mock facets for collection counts
        mockcollq.execute.return_value.facet_counts.facet_fields = {
            'archive_id': [
                (settings.PID_ALIASES['marbl'], 37),
                (settings.PID_ALIASES['eua'], 1),
            ]
        }
        response = self.client.get(archive_url)
        # inspect display
        # - titles should be displayed
        self.assertContains(response, solr_result[0]['title'],
            msg_prefix='page should display archive label')
        self.assertContains(response, solr_result[1]['title'],
            msg_prefix='page should display archive label')
        # - should link to archive browse page
        self.assertContains(response, reverse('collection:browse-archive',
            kwargs={'archive': 'marbl'}),
            msg_prefix='should link to archive browse page for marbl')
        self.assertContains(response, reverse('collection:browse-archive',
            kwargs={'archive': 'eua'}),
            msg_prefix='should link to archive browse page for eua')
        # - should display number of collectiosn based on facet
        self.assertContains(response, '37 collections',
            msg_prefix='should display number of collections for marbl')
        self.assertContains(response, '1 collection',
            msg_prefix='should display number of collections for eua')

        # logout to test guest/researcher access
        self.client.logout()
        response = self.client.get(archive_url)
        expected, got = 302, response.status_code
        self.assertEqual(expected, got,
            'Expected status code %s when accessing %s as guest, got %s' % \
            (expected, got, archive_url))
        self.assert_(reverse('accounts:login') in response['Location'],
            'guest access to search should redirect to login page')

        # create researcher IP for localhost so anonymous access will be
        # treated as anonymous researcher
        researchip = ResearcherIP(name='test client', ip_address='127.0.0.1')
        researchip.save()
        response = self.client.get(archive_url)
        # check that join query for researcher perms was called
        mockcollq.join.assert_any_call('collection_id', 'pid', researcher_access=True)
        mockcollq.join.assert_any_call('collection_id', 'pid', has_access_copy=True)
        researchip.delete()

    @patch('keep.collection.views.solr_interface')
    @patch('keep.collection.views.CollectionObject')
    @patch.object(cforms.FindCollection, 'archive_choices_by_user')
    def test_find_collection(self, mockarch_choices, mockcollobj, mocksolr_interface):
        # test shortcut method to find a collection
        archive_url = reverse('collection:list-archives')

        # log in as staff
        self.client.login(**ADMIN_CREDENTIALS)

        # setup mock collection solr query
        mockcollq = mockcollobj.item_collection_query.return_value
        for method in ['query', 'facet_by', 'paginate']:
            getattr(mockcollq, method).return_value = mockcollq
        # mimic single result found
        mockcollq.count.return_value = 1
        solr_result = [
            {'pid': 'test:1'},
        ]
        mockcollq.__getitem__.return_value = solr_result[0]

        # patch archive_choices_by_user so search input will be valid
        mockarch_choices.return_value = [('marbl', 'MARBL')]

        # search by archive & id
        coll_data = {'archive': 'marbl', 'collection': '1000'}
        response = self.client.get(archive_url, coll_data)

        self.assert_(response['Location'].endswith(reverse('collection:view',
                     kwargs={'pid': solr_result[0]['pid']})),
            'should redirect to collection view when one result is found')
        self.assertEqual(303, response.status_code,
            'find collection should redirect with 303 when 1 match is found, got %s' \
            % response.status_code)

        # retrieve index page to test messages set
        # NOTE: this is simpler than following the redirect (would require additional mocks)
        response = self.client.get(reverse('site-index'))
        msg = list(response.context['messages'])[0]
        self.assertEqual('One collection found for MARBL 1000.', str(msg),
            'user should see message indicating one collection was found')
        self.assertEqual('info', msg.tags,
            'message should be of type info')

        # mimic multiple results found
        mockcollq.count.return_value = 3
        # search by archive & id
        coll_data = {'archive': 'marbl', 'collection': '1000'}
        response = self.client.get(archive_url, coll_data)

        self.assert_(response['Location'].endswith('%s?collection=%s' % \
            (reverse('collection:browse-archive', kwargs={'archive': coll_data['archive']}),
            coll_data['collection'])),
            'should redirect to archive browse with collection filter when multiple results are found')
        self.assertEqual(303, response.status_code,
            'find collection should redirect with 303 when multiple matches are found, got %s' \
            % response.status_code)

        # retrieve index page to test messages
        response = self.client.get(reverse('site-index'))
        msg = list(response.context['messages'])[0]
        self.assertEqual('3 collections found for MARBL 1000.', str(msg),
            'user should see message indicating more than one collection was found')
        self.assertEqual('info', msg.tags,
            'message should be of type info')

        # mimic zero results found
        mockcollq.count.return_value = 0
        # search by archive & id
        coll_data = {'archive': 'marbl', 'collection': '1000'}
        response = self.client.get(archive_url, coll_data)

        self.assertEqual(200, response.status_code,
            'find collection should NOT redirect when no matches are found, got %s' \
            % response.status_code)

        # check for warning message
        msg = list(response.context['messages'])[0]
        self.assertEqual('No collections found for MARBL 1000.', str(msg),
            'user should see message indicating more than one collection was found')
        self.assertEqual('warning', msg.tags,
            'message should be of type warning')


        # mimic invalid form submission
        response = self.client.get(archive_url, {'archive': '', 'collection': '1'})

        self.assertEqual(200, response.status_code,
            'find collection should NOT redirect when form is invalid are found, got %s' \
            % response.status_code)

        # check for warning message
        msg = list(response.context['messages'])[0]
        self.assertEqual('Collection search input was not valid; please try again.',
            str(msg),
            'user should see message indicating more than one collection was found')
        self.assertEqual('warning', msg.tags,
            'message should be of type warning')



    @patch('keep.collection.views.solr_interface')
    @patch('keep.collection.views.Paginator')
    def test_browse_archive(self, mockpaginator, mocksolr_interface):
        browse_url = reverse('collection:browse-archive', kwargs={'archive': 'marbl'})

        # log in as staff
        self.client.login(**ADMIN_CREDENTIALS)

        archive_obj = self.repo.get_object(settings.PID_ALIASES['marbl'])

        # setup solr mock
        mocksolr = mocksolr_interface.return_value
        mocksolr.query.return_value = mocksolr.query
        for method in ['query', 'filter', 'sort_by', 'join']:
            getattr(mocksolr.query, method).return_value = mocksolr.query

        # set mock facet results via paginator
        mockpage = NonCallableMock()
        mockpaginator.return_value.page.return_value = mockpage
        mockpage.paginator.page_range = [1]
        mockpage.paginator.count = 4
        mockpage.start_index = 1
        mockpage.end_index = 4
        mockpage.object_list = [
            {'pid': 'pid:1', 'title': 'foo', 'source_id': 0, 'label': 'foo',
            'date': ('2001-01-30T01:22:11z', '1980')},
            {'pid': 'pid:2', 'title': 'bar', 'source_id': 11, 'label': 'bar',
            'date': ('2011-04-26T20:44:56.421999Z', '1985-1990')},
            {'pid': 'pid:3', 'title': 'baz', 'source_id': 12, 'label': 'baz',
            'date': ('2001-01-30T01:22:12z', '1509-1805')},
            {'pid': 'pid:4', 'title': '', 'source_id': 13, 'label': '',
            'date': (u'1855-1861', u'2011-04-26T20:40:14.336000Z')},
        ]


        # initial solr query generated in collection objet class, so must be patched there
        with patch('keep.collection.views.CollectionObject.item_collection_query') as \
          mock_item_collection_query:
            mock_item_collection_query.return_value = mocksolr.query
            response = self.client.get(browse_url)

            # check solr query/filters

            mocksolr.query.query.assert_called_with(archive_id=settings.PID_ALIASES['marbl'])
            mocksolr.query.sort_by.assert_called_with('source_id')

            # TODO: test join queries?

        self.assertEqual(mockpage, response.context['collections'],
            'paginated solr result should be set as collections in response context')

        # basic display checking
        # - archive label, link to list
        self.assertContains(response, archive_obj.label,
            msg_prefix='collections by archive page should include archive name')
        self.assertContains(response, reverse('collection:list-archives'),
            msg_prefix='collections by archive page should link to full archive list')

        # - collection display
        for item in mockpage.object_list:
            coll_view_url = reverse('collection:view', kwargs={'pid': item['pid']})
            self.assertContains(response, coll_view_url,
                msg_prefix='collection view url should be included in the browse page')

            self.assertContains(response, coll_view_url,
                    msg_prefix='collection view url should be included in browse page')
            # first result has source id 0, should not be displayed
            if item['source_id'] == 0:
                self.assertContains(response, '<h2 class="media-heading">%s</h2>' % item['title'],
                    html=True,
                    msg_prefix='collection title should be displayed without source id when it is 0')

            else:
                self.assertContains(response, '<h2 class="media-heading">%s: %s</h2>' % \
                        (item['source_id'], item['title'] or '(no title present)'),
                    html=True,
                    msg_prefix='collection title should be displayed with source id when set')

        # date or date range should be displayed no matter what order is returned
        self.assertContains(response, mockpage.object_list[0]['date'][1])
        self.assertContains(response, mockpage.object_list[1]['date'][1])
        self.assertContains(response, mockpage.object_list[2]['date'][1])
        self.assertContains(response, mockpage.object_list[3]['date'][0])

        # errors
        # - pid alias in config but not in fedora should 404
        with patch('keep.collection.views.Repository') as mockrepo:
            mockrepo.return_value.get_object.return_value.exists = False
            response = self.client.get(browse_url)
            expected, got = 404, response.status_code
            self.assertEqual(expected, got,
                'expected %s but got %s for browse archive with alias not in pid alias config' % \
                (expected, got))

        # - pid alias not in config should 404
        browse_url = reverse('collection:browse-archive', kwargs={'archive': 'bogus'})
        response = self.client.get(browse_url)
        expected, got = 404, response.status_code
        self.assertEqual(expected, got,
            'expected %s but got %s for browse archive with alias not in pid alias config' % \
            (expected, got))

        # logout to test guest/researcher access
        browse_url = reverse('collection:browse-archive', kwargs={'archive': 'marbl'})
        self.client.logout()
        response = self.client.get(browse_url)
        expected, got = 302, response.status_code
        self.assertEqual(expected, got,
            'Expected status code %s when accessing %s as guest, got %s' % \
            (expected, got, browse_url))
        self.assert_(reverse('accounts:login') in response['Location'],
            'guest access to search should redirect to login page')

        # create researcher IP for localhost so anonymous access will be
        # treated as anonymous researcher
        researchip = ResearcherIP(name='test client', ip_address='127.0.0.1')
        researchip.save()
        with patch('keep.collection.views.CollectionObject.item_collection_query') as \
          mock_item_collection_query:
            mock_item_collection_query.return_value = mocksolr.query
            response = self.client.get(browse_url)

            # check that join query for researcher perms was called
            mocksolr.query.join.assert_any_call('collection_id', 'pid', researcher_access=True)
            mocksolr.query.join.assert_any_call('collection_id', 'pid', has_access_copy=True)

            # basic check that page renders (i.e., no permissions redirect)
            self.assertContains(response, archive_obj.label,
                msg_prefix='collections by archive page should include archive name')

            # simulate no researcher accessible perms - should prompt login
            mocksolr.query.count.return_value = 0
            response = self.client.get(browse_url)
            expected, got = 302, response.status_code
            self.assertEqual(expected, got,
                'Expected status code %s when accessing %s with no researcher-accessible content as researcher, got %s' % \
                (expected, got, browse_url))
            self.assert_(reverse('accounts:login') in response['Location'],
                'non-researcher accessible archive should redirect to login page')

        researchip.delete()

    def test_raw_datastream(self):
        obj = FedoraFixtures.rushdie_collection()
        obj.save()  # save to fedora for editing
        self.pids.append(obj.pid)

        self.client.login(**ADMIN_CREDENTIALS)

        # NOTE: not testing strenuously here because this view is basically a
        # wrapper around a generic eulfedora view

        # MODS
        ds_url = reverse('collection:raw-ds', kwargs={'pid': obj.pid, 'dsid': 'MODS'})
        response = self.client.get(ds_url)
        expected, got = 200, response.status_code
        self.assertEqual(expected, got,
            'Expected %s but returned %s for %s (MODS datastream)' \
                % (expected, got, ds_url))
        # RELS-EXT
        ds_url = reverse('collection:raw-ds', kwargs={'pid': obj.pid, 'dsid': 'RELS-EXT'})
        response = self.client.get(ds_url)
        expected, got = 200, response.status_code
        self.assertEqual(expected, got,
            'Expected %s but returned %s for %s (RELS-EXT datastream)' \
                % (expected, got, ds_url))

        # DC
        ds_url = reverse('collection:raw-ds', kwargs={'pid': obj.pid, 'dsid': 'DC'})
        response = self.client.get(ds_url)
        expected, got = 200, response.status_code
        self.assertEqual(expected, got,
            'Expected %s but returned %s for %s (DC datastream)' \
                % (expected, got, ds_url))

    def test_audit_trail(self):
        # test object with ingest message
        obj = FedoraFixtures.rushdie_collection()
        obj.save('audit trail test')
        self.pids.append(obj.pid)

        self.client.login(**ADMIN_CREDENTIALS)

        audit_url = reverse('collection:audit-trail', kwargs={'pid': obj.pid})
        response = self.client.get(audit_url)
        expected, got = 200, response.status_code
        self.assertEqual(expected, got,
            'Expected %s but returned %s for %s (raw audit trail xml)' \
                % (expected, got, audit_url))
        self.assertContains(response, 'justification>audit trail test</audit')

    @patch('keep.collection.views.solr_interface')
    def test_suggest(self, mock_solr_interface):
        solrquery = mock_solr_interface.return_value
        solrquery.query.return_value = solrquery
        solrquery.filter.return_value = solrquery
        solrquery.field_limit.return_value = solrquery
        solrquery.sort_by.return_value = solrquery

        self.client.login(**ADMIN_CREDENTIALS)
        suggest_url = reverse('collection:suggest')

        # no search term - empty result
        response = self.client.get(suggest_url)
        self.assertEqual('application/json', response['Content-Type'],
                         'suggest view should return json content')
        # inspect result
        data = json.loads(response.content)
        self.assertEqual([], data,
                         'suggest should return empty list for no search term')
        # solr should not be called when there is no search term
        solrquery.assert_not_called()

        # sample solr results to test json return construction
        result = [
            {'pid': 'test:1', 'title': 'Rushdie Papers'},
            {'pid': 'test:2', 'title': 'Salman Rushdie Collection',
             'source_id': '1000', 'archive_short_name': 'MARBL',
             'creator': 'Rushdie, Salman'}
        ]
        solrquery.__getitem__.return_value = result
        # search term, inspect query args and json result
        response = self.client.get(suggest_url, {'term': '1000 rushd'})
        solrquery.filter.assert_calleed_onec_with(content_model=CollectionObject.COLLECTION_CONTENT_MODEL)
        solrquery.filter.assert_calleed_onec_with(archive_id__any=True)
        solrquery.field_limit.assert_called_with(['pid', 'source_id', 'title',
                                                        'archive_short_name', 'creator', 'archive_id'])
        solrquery.sort_by.assert_called_with('-score')
        # search terms
        solrquery.query.assert_called_with(['1000', 'rushd*'])
        data = json.loads(response.content)
        self.assertEqual(result[0]['pid'], data[0]['value'],
                         'value should be set as item pid')
        self.assertEqual(' ' + result[0]['title'], data[0]['label'],
                         'label sholud be item title when there is no source id')
        # second result has source id
        self.assertEqual('%s %s' % (result[1]['source_id'],
                                    result[1]['title']), data[1]['label'],
                         'label should be source id + title when both are present')
        # description - should use creator, if any
        self.assertEqual('', data[0]['desc'])
        self.assertEqual(result[1]['creator'], data[1]['desc'])
        # category - should use archive short name, if any
        self.assertEqual('', data[0]['category'])
        self.assertEqual(result[1]['archive_short_name'], data[1]['category'])

        # if wildcard returns no results, should try again without wildcard
        solrquery.count.return_value = 0
        response = self.client.get(suggest_url, {'term': '1000 rushd'})
        # should query with the wildcard, then without when count is 0
        solrquery.query.assert_any_call(['1000', 'rushd*'])
        solrquery.query.assert_any_call(['1000', 'rushd'])

    @patch('keep.collection.views.CollectionObject.solr_items_query')
    @patch('keep.collection.views.Paginator')
    def test_view(self, mockpaginator, mocksolr_items):
        # configure solr response for collection item query
        mockquery = mocksolr_items.return_value
        mockquery.return_value = mockquery
        for method in ['query', 'field_limit', 'sort_by', 'filter']:
            getattr(mockquery, method).return_value = mockquery
        solr_response = mockquery.execute.return_value
        solr_response.result.numFound = 0
        # set mock results via paginator
        mockpage = NonCallableMock()
        mockpage.paginator.page_range = [1]
        mockpage.paginator.count = 0
        # mockpage.start_index = 1
        # mockpage.end_index = 1
        mockpaginator.return_value.page.return_value = mockpage
        mockpage.object_list = []

        # log in as staff (TODO: support researcher access)
        # NOTE: using admin view so user credentials will be used to access fedora
        self.client.post(settings.LOGIN_URL, ADMIN_CREDENTIALS)

        # load fixture collection for display
        # repo = Repository()
        obj = FedoraFixtures.rushdie_collection()
        # store initial collection id from fixture
        # collection_uri = obj.collection.uri
        obj.save()  # save to fedora for editing
        self.pids.append(obj.pid)

        coll_view_url = reverse('collection:view', kwargs={'pid': obj.pid})
        response = self.client.get(coll_view_url)
        # inspect solr query
        # NOTE: not testing collection filter because that happens in model method
        # FIXME: worth testing order here?
        mockquery.sort_by.assert_any_call('date_created')
        mockquery.sort_by.assert_any_call('date_issued')
        mockquery.sort_by.assert_any_call('title_exact')
        self.assertContains(response, obj.mods.content.title,
            msg_prefix='collection view should include collection title')
        self.assertContains(response, obj.mods.content.source_id,
            msg_prefix='collection view should include collection number')
        # TODO: edit link only present based on user perms
        self.assertContains(response, reverse('collection:edit', kwargs={'pid': obj.pid}),
            msg_prefix='collection view should include link to collection edit page')

        self.assertContains(response, obj.collection.label.replace('&', '&amp;'),
            msg_prefix='collection view should display parent archive label')
        self.assertContains(response,
            reverse('collection:browse-archive',
                     kwargs={'archive': obj.collection.mods.content.short_name.lower()}),
            msg_prefix='collection view should link to parent archive browse')
        self.assertContains(response,
            reverse('collection:list-archives'),
            msg_prefix='collection view should link to top-level archive browse')
        self.assertContains(response, 'No items in this collection',
            msg_prefix='collection view indicate no items when solr returns no results')

        # test 404
        boguscoll_view_url = reverse('collection:view', kwargs={'pid': 'bogus:1234'})
        response = self.client.get(boguscoll_view_url)
        expected, got = 404, response.status_code
        self.assertEqual(expected, got,
            'Expected status code %s when accessing %s (non-existent pid), got %s' % \
            (expected, boguscoll_view_url, got))

        # test with 1 simulated item in collection; setting mock results via paginator
        solr_response.result.numFound = 1
        mockpage.paginator.page_range = [1]
        mockpage.paginator.count = 1
        mockpage.start_index = 1
        mockpage.end_index = 4

        mockpage.object_list = [
            {'pid': 'pid:1', 'title': 'foo', 'source_id': 0, 'label': 'foo',
            'date': ('2001-01-30T01:22:11z', '1980'), 'object_type': 'audio',
            'duration': 65,
            'content_model': [AudioObject.AUDIO_CONTENT_MODEL,] },
        ]
        response = self.client.get(coll_view_url)
        self.assertContains(response, '<h2 class="section-heading">1 item in this collection</h2>',
            html=True, msg_prefix='count of items in collection should be displayed')
        self.assertContains(response, 'glyphicon-headphones',
            msg_prefix='headphone glyph should be used for audio item')
        self.assertContains(response, mockpage.object_list[0]['title'],
            msg_prefix='item title should be displayed')
        self.assertContains(response, '1 minute, 5 seconds',
            msg_prefix='audio item duration should be diplayed in human readable format')
        self.assertContains(response, reverse('audio:view', kwargs={'pid': mockpage.object_list[0]['pid']}),
            msg_prefix='link to view page for audio item title should be present')
        # TODO: only present if user has edit permissions
        self.assertContains(response, reverse('audio:edit', kwargs={'pid': mockpage.object_list[0]['pid']}),
            msg_prefix='link to edit page for audio item title should be present')

        # logout to test guest/researcher access
        self.client.logout()
        response = self.client.get(coll_view_url)
        expected, got = 302, response.status_code
        self.assertEqual(expected, got,
            'Expected status code %s when accessing %s as guest, got %s' % \
            (expected, coll_view_url, got))
        self.assert_(reverse('accounts:login') in response['Location'],
            'guest access to collection view should redirect to login page')

        # create researcher IP for localhost so anonymous access will be
        # treated as anonymous researcher
        researchip = ResearcherIP(name='test client', ip_address='127.0.0.1')
        researchip.save()

        response = self.client.get(coll_view_url)
        # spot-check that response displays correctly
        self.assertContains(response, '<h2 class="section-heading">1 item in this collection</h2>',
            html=True, msg_prefix='count of items in collection should be displayed')

        # simulate no researcher-accessible content - should get permission error
        mockquery.count.return_value = 0
        response = self.client.get(coll_view_url)
        expected, got = 302, response.status_code
        self.assertEqual(expected, got,
            'Expected status code %s when accessing collection with no researcher-accessible items as researcher, got %s' % \
            (expected, got))
        self.assert_(reverse('accounts:login') in response['Location'],
            'guest access to collection view should redirect to login page')

        researchip.delete()


class FindingAidTest(KeepTestCase):
    exist_fixtures = {'directory':  path.join(path.dirname(path.abspath(__file__)), 'fixtures')}
    marbl = 'Manuscript, Archives, and Rare Book Library'

    def test_find_by_unitid(self):
        found = FindingAid.find_by_unitid('244', self.marbl)
        self.assert_(isinstance(found, FindingAid),
            'find_by_unitid [244, MARBL] found and returned a single FindingAid object')
        # should be the document we expect
        self.assert_('Abbey Theatre' in unicode(found.title),
            'find_by_unitid("244") should find Abbey Theater EAD document')

        # missing/no match
        self.assertRaises(Exception, FindingAid.find_by_unitid, '301023', self.marbl)

        # partial/non-exact match
        self.assertRaises(Exception, FindingAid.find_by_unitid, '24', self.marbl)

    def test_generate_collection(self):
        abbey = FindingAid.find_by_unitid('244', self.marbl)
        coll = abbey.generate_collection()
        self.assert_(isinstance(coll, CollectionObject))
        # title
        self.assertEqual('Abbey Theatre collection', coll.mods.content.title)
        # name / main entry
        self.assertEqual('Abbey Theatre.', coll.mods.content.name.name_parts[0].text)
        self.assertEqual('corporate', coll.mods.content.name.type)
        self.assertEqual('naf', coll.mods.content.name.authority)

        # coverage / dates - abbey244 fixture has 1921/1995
        self.assertEqual('1921', coll.mods.content.origin_info.created[0].date)
        self.assertEqual('start', coll.mods.content.origin_info.created[0].point)
        self.assertEqual('w3cdtf', coll.mods.content.origin_info.created[0].encoding)
        self.assertEqual(True, coll.mods.content.origin_info.created[0].key_date)
        self.assertEqual('1995', coll.mods.content.origin_info.created[1].date)
        self.assertEqual('end', coll.mods.content.origin_info.created[1].point)
        self.assertEqual('w3cdtf', coll.mods.content.origin_info.created[1].encoding)
        # TODO: test single date

        # source id
        self.assertEqual(244, coll.mods.content.source_id)

        # access restrictions
        self.assertEqual('Unrestricted access.', coll.mods.content.restrictions_on_access.text)
        # TODO: test multi-paragraph restriction

        # use & reproduction
        self.assert_('Information on copyright (literary rights) available' in
             coll.mods.content.use_and_reproduction.text)
        self.assert_('limitations noted in departmental policies' in
             coll.mods.content.use_and_reproduction.text)

        # generated MODS should be schema-valid
        self.assert_(coll.mods.content.is_valid())

        # gregory624 - family name for main entry/origination
        gregory = FindingAid.find_by_unitid('624', self.marbl)
        coll = gregory.generate_collection()
        # name / main entry type
        self.assertEqual('family', coll.mods.content.name.type)
        self.assertEqual('Gregory family', coll.mods.content.name.name_parts[0].text)

        # rushdie1000
        # - personal name, single coverage date (for test), multi-paragraph restrictions
        rushdie = FindingAid.find_by_unitid('1000', self.marbl)
        coll = rushdie.generate_collection()
        self.assertEqual('personal', coll.mods.content.name.type)
        # coverage / dates - fixture has 1947
        self.assertEqual('1947', coll.mods.content.origin_info.created[0].date)
        self.assertEqual(None, coll.mods.content.origin_info.created[0].point)
        self.assertEqual('w3cdtf', coll.mods.content.origin_info.created[0].encoding)
        self.assertEqual(True, coll.mods.content.origin_info.created[0].key_date)
        # only one date added
        self.assertEqual(1, len(coll.mods.content.origin_info.created))
        # multi-paragraph restrictions on access
        # - first paragraph
        self.assert_('The following series are completely closed'
            in coll.mods.content.restrictions_on_access.text)
        # - middle somewhere
        self.assert_('Subseries 7.4: Family photographs'
            in coll.mods.content.restrictions_on_access.text)
        # - last paragraph
        self.assert_('7.3: Slides and negatives'
            in coll.mods.content.restrictions_on_access.text)
        # multi-paragraph use restrictions
        # - first paragraph
        self.assert_('The use of personal cameras is not allowed'
            in coll.mods.content.use_and_reproduction.text)
        # - second/last paragraph
        self.assert_('not permitted to copy or download any digital files'
            in coll.mods.content.use_and_reproduction.text)


class SimpleCollectionTest(KeepTestCase):
    def setUp(self):
        self.repo = Repository()
        self.pids = []

        # Create fixtures and add to pid list
        self.simple_collection_1 = FedoraFixtures.simple_collection(label='Test Simple Collection 1',
            status='Processed')
        self.simple_collection_1.save()
        self.pids.append(self. simple_collection_1.pid)

        self.simple_collection_2 = FedoraFixtures.simple_collection(label='Test Simple Collection 2',
            status='Accessioned')
        self. simple_collection_2.save()
        self.pids.append(self.simple_collection_2.pid)

        # Create user for tests
        user = get_user_model()(username="euterpe")
        user.set_password("digitaldelight")
        user.is_active = True
        user.is_superuser = True
        user.save()

    def tearDown(self):
        for pid in self.pids:
            try:
                self.repo.purge_object(pid)
            except RequestFailed:
                logger.warning('Failed to purge %s in tearDown' % pid)

    def test_creation(self):
        obj = self.repo.get_object(type=SimpleCollection)
        obj.mods.content.create_restrictions_on_access()
        obj.mods.content.restrictions_on_access.text = 'processed'
        saved = obj.save()
        self.pids.append(obj.pid)

        self.assertTrue(saved)
        self.assertEqual(obj. COLLECTION_CONTENT_MODEL, 'info:fedora/emory-control:Collection-1.0')
        self.assertEqual(obj.mods.content.restrictions_on_access.text, 'processed')

        self.assertTrue((obj.uriref, RDF.type, REPO.SimpleCollection) in obj.rels_ext.content,
                        'The collection is of type SimpleCollection')

        # init non-existent pid
        # should not raise exception by trying to set type
        self.repo.get_object(type=SimpleCollection, pid='foo:1')

    def test__objects_by_type(self):
        # run an RIsearch query with flush changes so test does not fail
        # when syncUpdates is turned off
        self.repo.risearch.count_statements('* * *', flush=True)

        # Test Simple collection
        objs = _objects_by_type(REPO.SimpleCollection, SimpleCollection)
        obj_list = list(objs)
        self.assertTrue(len(obj_list) == 2)
        self.assertTrue(isinstance(obj_list[0], SimpleCollection),
                        "object is of type SimpleCollection")

        # Test Simple collection wtith no obj type
        objs = _objects_by_type(REPO.SimpleCollection)
        obj_list = list(objs)
        self.assertTrue(len(obj_list) == 2)
        self.assertTrue(isinstance(obj_list[0], DigitalObject), "object is of type DigitalObject")

        # Test invalid type
        objs = _objects_by_type(REPO.FakeType)
        obj_list = list(objs)
        self.assertTrue(len(obj_list) == 0)

    def test_edit(self):
        self.client.post(settings.LOGIN_URL, ADMIN_CREDENTIALS)
        edit_url = reverse('collection:simple_edit',
            kwargs={'pid': self.simple_collection_2.pid})
        response = self.client.get(edit_url)
        expected, code = 200, response.status_code
        self.assertEqual(code, expected, 'Expected %s but returned %s' % (expected, code))

        self.assertContains(response, self.simple_collection_2.label)
        self.assertContains(response, 'Accessioned', msg_prefix='Status of collection should be Accessioned')

    def test_browse(self):
        # run an RIsearch query with flush changes so test does not fail
        # when syncUpdates is turned off
        self.repo.risearch.count_statements('* * *', flush=True)

        self.client.post(settings.LOGIN_URL, ADMIN_CREDENTIALS)
        browse_url = reverse('collection:simple_browse')
        response = self.client.get(browse_url)
        expected, code = 200, response.status_code
        self.assertEqual(code, expected, 'Expected %s but returned %s' % (expected, code))

        self.assertContains(response, self.simple_collection_1.label)
        self.assertContains(response, self.simple_collection_1.pid)
        self.assertContains(response, self.simple_collection_2.label)
        self.assertContains(response, self.simple_collection_2.pid)


class TestBatchUpdateStatusTask(KeepTestCase):

    def setUp(self):
        self.repo = Repository()
        self.pids = []

        #create ArrengementObject and associate to a collection
        self.arrangement_1 = self.repo.get_object(type=ArrangementObject)
        self.arrangement_1.label = "Test Arrangement Object 1"
        self.arrangement_1.state = 'I'
        self.arrangement_1.save()
        self.pids.append(self.arrangement_1.pid)

        self.arrangement_2 = self.repo.get_object(type=ArrangementObject)
        self.arrangement_2.label = "Test Arrangement Object 2"
        self.arrangement_2.state = 'I'
        self.arrangement_2.save()
        self.pids.append(self.arrangement_2.pid)

        #Create fixtures and add to pid list
        self.simple_collection_1 = FedoraFixtures.simple_collection(label='Test Simple Collection 1',
            status='Processed')
        self.simple_collection_1.save()
        self.pids.append(self.simple_collection_1.pid)

        self.simple_collection_2 = FedoraFixtures.simple_collection(label='Test Simple Collection 2',
            status='Accessioned')
        # add arrangements to collection
        self.simple_collection_2.rels_ext.content.add((self.simple_collection_2.uriref,
                                                       relsext.hasMember, self.arrangement_1.uriref))
        self.simple_collection_2.rels_ext.content.add((self.simple_collection_2.uriref,
                                                       relsext.hasMember, self.arrangement_2.uriref))
        self. simple_collection_2.save()
        self.pids.append(self.simple_collection_2.pid)

    def tearDown(self):
        for pid in self.pids:
            self.repo.purge_object(pid)


    def test_batch_update_objects(self):
        status = 'Processed'
        result = batch_set_status(self.simple_collection_2.pid, status)
        self.assertEqual('Successfully updated 2 items', result)
        arr1 = self.repo.get_object(pid=self.arrangement_1.pid, type=ArrangementObject)
        self.assertEqual('Marking as %s via SimpleCollection %s' % (status, self.simple_collection_2.pid),
                         arr1.audit_trail.records[-1].message,
                         'audit trail message should indicate why status was changed')
        self.assertEqual(arr1.state, 'A')
        self.assertEqual(self.repo.get_object(pid=self.arrangement_1.pid, type=ArrangementObject).state, 'A')

        status = 'Accessioned'
        result = batch_set_status(self.simple_collection_2.pid, status)
        self.assertEqual('Successfully updated 2 items', result)
        self.assertEqual(self.repo.get_object(pid=self.arrangement_1.pid, type=ArrangementObject).state, 'I')
        self.assertEqual(self.repo.get_object(pid=self.arrangement_2.pid, type=ArrangementObject).state, 'I')

        # when bad status is given, nothing should change
        self.assertRaises(Exception, batch_set_status, self.simple_collection_2.pid, 'badstatus')
        # item state unchanged
        self.assertEqual(self.repo.get_object(pid=self.arrangement_1.pid, type=ArrangementObject).state, 'I')
        self.assertEqual(self.repo.get_object(pid=self.arrangement_2.pid, type=ArrangementObject).state, 'I')<|MERGE_RESOLUTION|>--- conflicted
+++ resolved
@@ -516,13 +516,8 @@
                       "collection object is member of requested top-level collection")
 
         # confirm that current site user appears in fedora audit trail
-<<<<<<< HEAD
-        xml = new_coll.api.getObjectXML(new_coll.pid)
-        self.assert_('<audit:responsibility>%s</audit:responsibility>' % ADMIN_CREDENTIALS['username'] in xml.content)
-=======
         xml = new_coll.api.getObjectXML(new_coll.pid).content
         self.assert_('<audit:responsibility>%s</audit:responsibility>' % ADMIN_CREDENTIALS['username'] in xml)
->>>>>>> 08291192
 
 #    @patch('keep.search.views.solr_interface')  # site-index on redirect - do we need this too?
     @patch('keep.collection.forms.solr_interface')
@@ -582,13 +577,8 @@
         self.assertEqual(COLLECTION_DATA['title'], obj.mods.content.title,
             "MODS content updated in existing object from form data")
         # confirm that current site user appears in fedora audit trail
-<<<<<<< HEAD
-        xml = obj.api.getObjectXML(obj.pid)
-        self.assert_('<audit:responsibility>%s</audit:responsibility>' % ADMIN_CREDENTIALS['username'] in xml.content,
-=======
         xml = obj.api.getObjectXML(obj.pid).content
         self.assert_('<audit:responsibility>%s</audit:responsibility>' % ADMIN_CREDENTIALS['username'] in xml,
->>>>>>> 08291192
             'user logged into site is also username in fedora audit:trail')
 
         #test audit trail
