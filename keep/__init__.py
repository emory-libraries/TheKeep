<<<<<<< HEAD
__version_info__ = (2, 1, None)
=======
__version_info__ = (2, 1, 1, None)
>>>>>>> 74a51cec


# Dot-connect all but the last. Last is dash-connected if not None.
__version__ = '.'.join([str(i) for i in __version_info__[:-1]])
if __version_info__[-1] is not None:
    __version__ += ('-%s' % (__version_info__[-1],))


# context processor to add version to the template environment
def version_context(request):
    return {'SW_VERSION': __version__}<|MERGE_RESOLUTION|>--- conflicted
+++ resolved
@@ -1,8 +1,4 @@
-<<<<<<< HEAD
-__version_info__ = (2, 1, None)
-=======
 __version_info__ = (2, 1, 1, None)
->>>>>>> 74a51cec
 
 
 # Dot-connect all but the last. Last is dash-connected if not None.
