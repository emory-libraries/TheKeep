--- conflicted
+++ resolved
@@ -1,8 +1,4 @@
-<<<<<<< HEAD
-__version_info__ = (2, 3, 0, None)
-=======
 __version_info__ = (2, 3, 1, None)
->>>>>>> ffdb4421
 
 
 # Dot-connect all but the last. Last is dash-connected if not None.
