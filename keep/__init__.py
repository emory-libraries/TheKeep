--- conflicted
+++ resolved
@@ -1,8 +1,4 @@
-<<<<<<< HEAD
-__version_info__ = (2, 1, 1, 'dev')
-=======
 __version_info__ = (2, 1, 2, None)
->>>>>>> 6b3ae2c0
 
 
 # Dot-connect all but the last. Last is dash-connected if not None.
