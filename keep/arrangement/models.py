--- conflicted
+++ resolved
@@ -104,15 +104,10 @@
                 data['collection_label'] = parent.label
                 # the parent collection of the collection this item belongs to is its archive
                 # FIXME: CollectionObject uses collection_id where AudioObject uses collection_uri
-<<<<<<< HEAD
                 if parent.collection:
                     data['archive_id'] = parent.collection.uri
                     data['archive_label'] = parent.collection.label
-=======
-                data['archive_id'] = parent.collection.uri
-                archive = CollectionObject(self.api, parent.collection.uri)
-                data['archive_label'] = archive.label
->>>>>>> f6f16bbe
+
             except RequestFailed as rf:
                 logger.error('Error accessing collection or archive object in Fedora: %s' % rf)
             
