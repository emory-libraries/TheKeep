{% extends "site_base.html" %}

{% block page-subtitle %}: Arrangment : Edit {{ obj.label }} {% if obj.filetech.content.local_id %}({{ obj.filetech.content.local_id }}){% endif %}{% endblock %}
{% block content-title %}Edit Arrangment File {% endblock %}

{% block scripts %}
  {{ block.super }}
  {# includes jquery  #}

  <link href="{{ MEDIA_URL }}/style/jquery-ui.css" rel="stylesheet" type="text/css"/>
  <script type="text/javascript" charset="utf-8" src="{{ MEDIA_URL }}/js/jquery-ui.min.js"></script>

  <style>
	.ui-autocomplete {
		max-height: 200px;
		overflow-y: auto;
		/* prevent horizontal scrollbar */
		overflow-x: hidden;
		/* add padding to account for vertical scrollbar */
		padding-right: 20px;
	}
	/* IE 6 doesn't support max-height
	 * we use height instead, but this forces the menu to always be this tall
	 */
	* html .ui-autocomplete {
		height: 200px;
	}
  </style>

  <script type="text/javascript">
    $(document).ready(function() {
      // move to the first form element for user convenience
      document.edit_form.elements[1].focus();

      // make .toggle headers hide/show the following section
      $(".toggle").click(function () {
        var header = $(this);
        header.toggleClass('collapsed');
        header.next().toggle();
      });

      $( "input#series_title_field" ).autocomplete({
            source: {{ series_data|safe }},
            minLength: 1,
            select: function( event, ui ) {
                $.ajax({
                    url: "/arrangement/get_selected_series_data/" + ui.item.id,
                    dataType: "json",
                    success: function( jsonResponse ) {
                        clearSeriesFields();
                        $( "input.series1_storedtitle" ).val(jsonResponse.series1title);
                        $( "input.series1_storeduri" ).val(jsonResponse.series1uri);
                        $( "input.series1_storedark" ).val(jsonResponse.series1ark);
                        $( "input.series1_storedshortid" ).val(jsonResponse.series1shortid);
                        $( "input.series1_storedfullid" ).val(jsonResponse.series1fullid);

                        $( "input.series2_storedtitle" ).val(jsonResponse.series2title);
                        $( "input.series2_storeduri" ).val(jsonResponse.series2uri);
                        $( "input.series2_storedark" ).val(jsonResponse.series2ark);
                        $( "input.series2_storedshortid" ).val(jsonResponse.series2shortid);
                        $( "input.series2_storedfullid" ).val(jsonResponse.series2fullid);
                     }
                  });

              }
       });
    });

    function formVerification() {
        var series_data = JSON.parse('{{ series_data|safe }}');
        if($( "input.series2_storedtitle" ).val() != '') {
            series_value = $( "input.series2_storedtitle" ).val() + ": " + $( "input.series1_storedtitle" ).val();
        }
        else {
            series_value = $( "input.series1_storedtitle" ).val()
        }
        
        if(series_value != ": ") {
            var matchFound = false;
            for(i=0;i<series_data.length;i++) {
                if(series_value == series_data[i].value) {
                    matchFound = true;
                }
            }

            if (matchFound == false) {
                var answer = confirm('About to submit with a series that does not map to a Finding Aid. Do you wish to proceed?');
                if(answer) {
                        //TODO: Check other values? Clear non-matching values?
                        return true;
                } else {
                    return false;
                }
             }
         }
         return true;
    }

function clearSeriesFields() {
     $( "input.series1_storedtitle" ).val('');
     $( "input.series1_storeduri" ).val('');
     $( "input.series1_storedark" ).val('');
     $( "input.series1_storedshortid" ).val('');
     $( "input.series1_storedfullid" ).val('');

     $( "input.series2_storedtitle" ).val('');
     $( "input.series2_storeduri" ).val('');
     $( "input.series2_storedark" ).val('');
     $( "input.series2_storedshortid" ).val('');
     $( "input.series2_storedfullid" ).val('');
}


  </script>
{% endblock %}

{% block content-body %}
{{ block.super }}
<h2>{{ obj.label }}</h2>
<<<<<<< HEAD
<ul class='extra horiz'>
  {% if obj.audit_trail %}
    <li><a href="{% url arrangement:history obj.pid %}">Event Log</a></li>
  {% endif %}
    <li><a href="{% url arrangement:raw-ds obj.pid 'MODS' %}">MODS</a></li>
    <li><a href="{% url arrangement:raw-ds obj.pid 'DC' %}">DC</a></li>
    <li><a href="{% url arrangement:raw-ds obj.pid 'RELS-EXT' %}">RELS-EXT</a></li>
    <li><a href="{% url arrangement:raw-ds obj.pid 'FileMasterTech' %}">FileTech</a></li>
    <li><a href="{% url arrangement:raw-ds obj.pid 'Rights' %}">Rights</a></li>
  {% if obj.audit_trail %}
    <li><a href="{% url arrangement:audit-trail obj.pid %}">XML Audit Trail</a></li>
  {% endif %}
</ul>

=======
{% include 'arrangement/snippets/ds_links.html' %}
>>>>>>> 16e0fcc2

<div class="instructions">
    <h2>Instructions for using this form</h2>
    <ul>
        <li><span class="required" title='required'>*</span> indicates a field is required.</li>
    </ul>
    {# NOTE: some overlap with collection edit form instructions #}
</div>
<div id="arrangement-edit">
<form method="post" name="edit_form">{% csrf_token %}

<h3 id="mods-label" class="section-head toggle">Descriptive Metadata</h3>
<div id="mods">
    {{ form.mods.non_field_errors }}
    <table class="edit-form">
        <tr>
           <th>Series Title: </th>
           <td><input name="series_title_field" id="series_title_field" type="text" class="long" /></td>
        </tr>

  <tr id="series_info">
      <th>&nbsp;</th>
      <td class="multi-field">
          {% with form.mods.subforms.series as seriesform %}
            {% include 'snippets/edit_series.html' %}
          {% endwith %}
          </td>
          </tr>
    <tr>    
    </table>
</div>



<h3 id="FileTech-label" class="section-head toggle">File Tech Metadata</h3>
<div id="FileTech">
    {{ form.filetech.non_field_errors }}
    <table class="edit-form">
        <tr><td>
         {% with form.filetech.formsets.file as formfileset %}
             {{ formfileset.management_form }}
             {% for fileform in formfileset.forms %}
                 {% include 'snippets/edit_filetech.html' %}
             {% endfor %}
         {% endwith %}
        </td></tr>
    </table>
</div>


<h3 id="rights-label" class="section-head toggle">Rights Metadata</h3>
<div id="rights">
    {{ form.rights.non_field_errors }}
    <table class="edit-form">
        {% for field in form.rights %}{% include 'snippets/form_field_tr.html' %}{% endfor %}
    </table>
</div>

<div id="comments">
    {{ form.comments.non_field_errors }}
    <table class="edit-form">
        {% for field in form.comments %}{% include 'snippets/form_field_tr.html' %}{% endfor %}
    </table>
</div>


<input class="form-submit" type="submit" name="_save" value="Save" onClick='return formVerification();'/>
<input class="form-submit" type="submit" name="_save_continue" value="Save and continue editing" onClick='return formVerification();'/>
</form>
</div>
{% endblock %}<|MERGE_RESOLUTION|>--- conflicted
+++ resolved
@@ -117,24 +117,7 @@
 {% block content-body %}
 {{ block.super }}
 <h2>{{ obj.label }}</h2>
-<<<<<<< HEAD
-<ul class='extra horiz'>
-  {% if obj.audit_trail %}
-    <li><a href="{% url arrangement:history obj.pid %}">Event Log</a></li>
-  {% endif %}
-    <li><a href="{% url arrangement:raw-ds obj.pid 'MODS' %}">MODS</a></li>
-    <li><a href="{% url arrangement:raw-ds obj.pid 'DC' %}">DC</a></li>
-    <li><a href="{% url arrangement:raw-ds obj.pid 'RELS-EXT' %}">RELS-EXT</a></li>
-    <li><a href="{% url arrangement:raw-ds obj.pid 'FileMasterTech' %}">FileTech</a></li>
-    <li><a href="{% url arrangement:raw-ds obj.pid 'Rights' %}">Rights</a></li>
-  {% if obj.audit_trail %}
-    <li><a href="{% url arrangement:audit-trail obj.pid %}">XML Audit Trail</a></li>
-  {% endif %}
-</ul>
-
-=======
 {% include 'arrangement/snippets/ds_links.html' %}
->>>>>>> 16e0fcc2
 
 <div class="instructions">
     <h2>Instructions for using this form</h2>
