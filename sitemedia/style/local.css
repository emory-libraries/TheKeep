table#mods_edit table.subform {
  margin-left: 10px;  
 /* border-left: 1px solid #cccccc;*/
}
table#mods_edit table.subform th {
    padding-left: 5px;
}
.edit-form th {
   width:125px;
   vertical-align: top;
}
table.name-role-auth th {
    width: inherit;
}

#audio-edit .section-head {
    background-color:#efefef;
    border-bottom:3px double black;
    padding-left: 8px;
    padding-bottom: 5px;
}
.edit-form td, .edit-form table {
    border: none;   /* suppress inherited borders */
}
#audio-edit .toggle {
    background-image: url('../genlib_media/style/images/menu-expanded.png');
    background-position: 99% 50%;    /* nearly right edge */
    background-repeat: no-repeat;
    padding: 5px;
}
#audio-edit .collapsed {
    background-image: url('../genlib_media/style/images/menu-collapsed.png');
}
.required {
    font-weight: bold;
    color: red;
}
tr.required {
    font-weight: normal;
    /* could add another visual indicator here */
}

.instructions {
    border: 2px solid #D9D9D9;
    padding: 5px;
    margin:5px 0px;
    font-size:90%;
    background-color:#ffd;
}
.instructions h2 {
    padding: 0px;
    margin: 0px;
    font-size:105%;
}
#content .instructions li {
    background: none;
    padding: 0px;
    margin-left: 10px;
}

.edit-form td.required {
  font-weight: bold;
  color: red;
  padding-right: 7px; /* overrides the default 7 20 7 0 */
}

.edit-form .help-text, form#upload .help-text {
    display:inline; /* keep on same line as input if the whole text fits */
    white-space:nowrap;
    color: gray;
    font-weight: normal;
}
.edit-form .help-text.warning {
    color: red;
    font-weight: bold;
}
.edit-form select {
    min-width: 15em; /* close to default text input length in Firefox */
    /* NOTE: setting text input default length messes up YYYY-MM-DD text inputs */
}

textarea, input.long, select.long {
    width:85%;
}
input.readonly {
    border:0px;
}

#origin_info div.subform p.label {
    width: 5em;
    font-weight:bold;
    float:left;
    clear:left;
}

.extra {
  color: gray;
}

.dslist {
  margin: 2px;
}

div#sidebar-left-inner > div {
    border: 1px solid #D9D9D9;
    background-color: #f2f3f5;
    padding: 5px;
    margin-bottom: 10px;
    font-size: 90%;
}
div#sidebar-left div.search input {
    margin: 0px;
}
div#sidebar-left div.search p {
    margin: 0px;
}
div#sidebar-left div.search label {
    display: block;
}
div#sidebar-left div.search select {
    width: 95%;
}

div#sidebar-left .note {
  background-color: #FFFB64;
}
div#sidebar-left .note h2 {
  color: black;
  border-bottom: 3px double black;
}


/* form buttons styled to look sort of like form-submit */
input.form-button {
    background-color:#02266D;
    border:1px solid #002878;
    color:#E6EDF2;
    cursor:pointer;
    font:0.833333em/1em "Trebuchet MS",Arial,Helvetica,sans-serif;
    height:20px;
    padding:3px 10px;
    text-transform:uppercase;
}
input.form-button:hover {
    background-color:#B98B02;
    border-color:#997300;
    color:#FFFFFF
}

.sw-version {
    text-align: right
}
.dev-note {
    color: #999
}

div.help {
    float:left;
    background-color:white !important;
    border:2px solid green !important;
    margin:0px;
    padding:3px;
    font-size:medium;
}

div.help > a {
    display:block;
    margin:0px;
    font-size:large;
    font-weight:bold;
}
.search-tips {
    position:absolute;
    margin-left:5px;
    width:250px;
    padding: 5px;
    border:1px solid #cc9933;
    background-color:#ffffcc;
    display:none;
}

div#logged-in {
    float:right;
}
div#logged-in a {
    font-weight: bold;
}
img#keep-logo {
    float:left;
    padding-right:5px;
}

.column {
    float: left;
    padding: 0px 2px;
}
.delete-col {
    width: 4em;
}
.textinput-col {
    width: 68%;
}
.dropdown-col {
    width:11.5em;
}
#name-part select, #name-role select {
    min-width: 11em;
}

div.subform {
    padding: 5px 0px;
}

.subform > label {
    font-size: 15px;
    display: block;
    margin: 8px 0px 3px;
    padding-bottom: 2px;
    border-bottom: 2px solid #efefef;
}
td.multi-field label {
    display:block;
}

/* style for error/sucess messages (!important required to counteract #content ul li styles */
ul.messages {
    list-style-type: none;
    border: 1px solid #D9D9D9;
    background-color: #F2F3F5;
    margin-bottom: 10px !important;
}
ul.messages li {
    background: none !important;
    /*padding-left: 10px !important;*/
    padding: 5px 0px !important;
    margin-left: 25px !important;
    font-weight: bold;
}
.messages .success {
    list-style-image: url('../images/check.png');
    color: green;
}
.messages .error {
    list-style-image: url('../images/x.png');
    color: red;
}
/* NOTE: could use this selector to highlight form sections with errors
.edit-form .error {}    */

/* Styles for the arrangement edit. */
#arrangement-edit .section-head {
    background-color:#efefef;
    border-bottom:3px double black;
    padding-left: 8px;
    padding-bottom: 5px;
}

#arrangement-edit .toggle {
    background-image: url('../genlib_media/style/images/menu-expanded.png');
    background-position: 99% 50%;    /* nearly right edge */
    background-repeat: no-repeat;
    padding: 5px;
}
#arrangement-edit .collapsed {
    background-image: url('../genlib_media/style/images/menu-collapsed.png');
}

#advanced-search input[type=text] {
   width: 90%;
}
#advanced-search select {
   width: 75%;
}

.search-results {
    overflow-x: auto;
}

a.tip {
  background-image: url('../images/icon-question.png');
  width: 13px;
  height: 13px;
  display: inline-block;
}

#keyword-search {
  width: 70%;
  border-bottom: 1px solid #D9D9D9;
  margin-bottom: 8px;
}
#keyword-search > * {
  display: inline-block;
}
#keyword-search form {
  width: 80%;
}
#keyword-search input {
  vertical-align: middle;
}
#keyword-search input[type=text] {
  font-size: 1.5em;
  width: 85%;
}
#keyword-search .tip {
  margin-left: 5px;
  color: transparent;
}
.tooltip {
    padding: 5px;
    border:1px solid #cc9933;
    background-color:#ffffcc;
    text-align: left;
    width: 55%;
}

.tooltip li {
    list-style-type: disc;
    margin-left: 15px;
}
ul.ui-autocomplete {
    text-align: left;
}
.ui-autocomplete-category {
  font-weight: bold;
  padding: .2em .4em;
  margin: .8em 0 .2em;
  line-height: 1.5;
}
.ui-autocomplete li span {
  font-size: 85%;
  font-weight: italic;
  float: right;
  margin-left: 5px;
}

a.remove {
  background: url('../images/icon-close.png') no-repeat transparent;
  background-position: right center;
  padding-right: 16px;
}
a.remove:link, a.remove:active, a.remove:visited {
  color: #4c4c4c;
  text-decoration: underline;
}

form#upload {
  margin: 10px 0px;
}

form#upload > div {
  margin: 5px 0px;
}

form#upload a.remove {
  background: none;
}

<<<<<<< HEAD
=======
#content ul.horiz  {
  margin: 0px;
  padding: 0px;
}
>>>>>>> 16e0fcc2
#content ul.horiz li {
  display: inline-block;
  background: none;
  list-style-type: none;
  margin: 0px;
  margin-right: 1px;
  padding: 0px 5px;
  border-right: 1px solid gray;
}
#content ul.horiz li:last-child {
  border-right: 0px;
<<<<<<< HEAD
}
=======
}
#content ul.horiz li:first-child {
  padding-left: 0px;
}

/* style for email view  */

.mailbox-link{margin-bottom: 30px}

.email-field{display: inline;}

.email-body{
    margin-top: 15px;
    overflow: auto;
}
.email-text{white-space: pre-wrap;}
>>>>>>> 16e0fcc2
<|MERGE_RESOLUTION|>--- conflicted
+++ resolved
@@ -355,13 +355,10 @@
   background: none;
 }
 
-<<<<<<< HEAD
-=======
 #content ul.horiz  {
   margin: 0px;
   padding: 0px;
 }
->>>>>>> 16e0fcc2
 #content ul.horiz li {
   display: inline-block;
   background: none;
@@ -373,9 +370,6 @@
 }
 #content ul.horiz li:last-child {
   border-right: 0px;
-<<<<<<< HEAD
-}
-=======
 }
 #content ul.horiz li:first-child {
   padding-left: 0px;
@@ -392,4 +386,3 @@
     overflow: auto;
 }
 .email-text{white-space: pre-wrap;}
->>>>>>> 16e0fcc2
