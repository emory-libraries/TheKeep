--- conflicted
+++ resolved
@@ -365,11 +365,7 @@
         if form.cleaned_data['date']:
             search_opts['date__contains'] = form.cleaned_data['date']
         if form.cleaned_data['rights']:
-<<<<<<< HEAD
             search_opts['rights__contains'] = '%s:' % form.cleaned_data['rights']
-        
-=======
-            search_opts['rights__contains'] = form.cleaned_data['rights']
 
         # collect non-empty, non-default search terms to display to user on results page
         search_info = {}
@@ -384,7 +380,6 @@
                     search_info[key] = val
         ctx_dict['search_info'] = search_info
 
->>>>>>> bd5cc87b
         if search_opts:
             # If they didn't specify any search options, don't bother
             # searching.
