# django 1.3.1 causes test failures as of 20111005
django==1.3.0
https://wilson.library.emory.edu/jenkins/job/eullocal/lastSuccessfulBuild/artifact/eullocal/dist/eullocal-0.17.0-dev.tar.gz
eulxml
eulfedora>=0.18.1
eulexistdb>=0.15.1
eulcommon
http://waterhouse.library.emory.edu:8080/hudson/job/pidman-rest-client-1.1.x/11/artifact/pidmanclient/dist/pidservices-1.1.1.tar.gz
python-magic
pycrypto
django-celery
mutagen
poster
sunburnt
<<<<<<< HEAD
# 3/2012: pinning to 0.7.2 because 0.7.3 causes errors
# (tries to infer Proxy info HTTP_PROXY, but proxy causes problems)
=======
>>>>>>> 251b9cc3
httplib2==0.7.2<|MERGE_RESOLUTION|>--- conflicted
+++ resolved
@@ -12,9 +12,6 @@
 mutagen
 poster
 sunburnt
-<<<<<<< HEAD
 # 3/2012: pinning to 0.7.2 because 0.7.3 causes errors
 # (tries to infer Proxy info HTTP_PROXY, but proxy causes problems)
-=======
->>>>>>> 251b9cc3
 httplib2==0.7.2